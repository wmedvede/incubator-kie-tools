package org.uberfire.client;

import static com.google.gwt.core.client.ScriptInjector.*;
import static org.jboss.errai.ioc.client.QualifierUtil.*;

import java.util.Collection;
<<<<<<< HEAD

import javax.annotation.PostConstruct;
import javax.inject.Inject;

import org.jboss.errai.bus.client.api.ClientMessageBus;
import org.jboss.errai.ioc.client.api.AfterInitialization;
import org.jboss.errai.ioc.client.api.EntryPoint;
import org.jboss.errai.ioc.client.container.IOC;
import org.jboss.errai.ioc.client.container.SyncBeanManager;
import org.jboss.errai.ioc.client.container.SyncBeanManagerImpl;
import org.uberfire.client.mvp.Activity;
import org.uberfire.client.mvp.ActivityBeansCache;
import org.uberfire.client.mvp.PerspectiveActivity;
import org.uberfire.client.mvp.PlaceManager;
import org.uberfire.client.mvp.SplashScreenActivity;
import org.uberfire.client.mvp.WorkbenchScreenActivity;
import org.uberfire.client.workbench.Workbench;
=======
import javax.enterprise.event.Event;
import javax.inject.Inject;

import com.google.gwt.core.client.ScriptInjector;
import org.jboss.errai.bus.client.api.ClientMessageBus;
import org.jboss.errai.ioc.client.api.AfterInitialization;
import org.jboss.errai.ioc.client.api.EntryPoint;
import org.uberfire.client.plugin.RuntimePluginsServiceProxy;
import org.uberfire.client.workbench.events.ApplicationReadyEvent;
>>>>>>> 7d49ee6f
import org.uberfire.mvp.ParameterizedCommand;

<<<<<<< HEAD
import com.google.gwt.core.client.JavaScriptObject;
import com.google.gwt.core.client.ScriptInjector;
=======
import static com.google.gwt.core.client.ScriptInjector.*;
>>>>>>> 7d49ee6f

@EntryPoint
public class JSEntryPoint {

    @Inject
    private Workbench workbench;

    @Inject
    private RuntimePluginsServiceProxy runtimePluginsService;

    @Inject
    private ClientMessageBus bus;

<<<<<<< HEAD
    @PostConstruct
    public void init() {
        workbench.addStartupBlocker( JSEntryPoint.class );
        publish();
    }

=======
>>>>>>> 7d49ee6f
    @AfterInitialization
    public void setup() {
        runtimePluginsService.listFrameworksContent( new ParameterizedCommand<Collection<String>>() {
            @Override
            public void execute( final Collection<String> response ) {
                for ( final String s : response ) {
                    ScriptInjector.fromString( s ).setWindow( TOP_WINDOW ).inject();
                }
                runtimePluginsService.listPluginsContent( new ParameterizedCommand<Collection<String>>() {
                    @Override
                    public void execute( final Collection<String> response ) {
                        try {
                            for ( final String s : response ) {
                                ScriptInjector.fromString( s ).setWindow( TOP_WINDOW ).inject();
                            }
                        } finally {
                            workbench.removeStartupBlocker( JSEntryPoint.class );
                        }

                    }
                } );
            }
        } );
    }
<<<<<<< HEAD

    public static void registerPlugin( final Object _obj ) {
        final JavaScriptObject obj = (JavaScriptObject) _obj;

        if ( JSNativePlugin.hasStringProperty( obj, "id" ) && JSNativePlugin.hasTemplate( obj ) ) {
            final SyncBeanManager beanManager = IOC.getBeanManager();
            final ActivityBeansCache activityBeansCache = beanManager.lookupBean( ActivityBeansCache.class ).getInstance();

            final JSNativePlugin newNativePlugin = beanManager.lookupBean( JSNativePlugin.class ).getInstance();
            newNativePlugin.build( obj );

            final JSWorkbenchScreenActivity activity = new JSWorkbenchScreenActivity( newNativePlugin, beanManager.lookupBean( PlaceManager.class ).getInstance() );

            ( (SyncBeanManagerImpl) beanManager ).addBean( (Class) Activity.class, JSWorkbenchScreenActivity.class, null, activity, DEFAULT_QUALIFIERS, newNativePlugin.getId(), true, null );
            ( (SyncBeanManagerImpl) beanManager ).addBean( (Class) WorkbenchScreenActivity.class, JSWorkbenchScreenActivity.class, null, activity, DEFAULT_QUALIFIERS, newNativePlugin.getId(), true, null );
            ( (SyncBeanManagerImpl) beanManager ).addBean( (Class) JSWorkbenchScreenActivity.class, JSWorkbenchScreenActivity.class, null, activity, DEFAULT_QUALIFIERS, newNativePlugin.getId(), true, null );

            activityBeansCache.addNewScreenActivity( beanManager.lookupBeans( newNativePlugin.getId() ).iterator().next() );
        }
    }

    public static void registerPerspective( final Object _obj ) {
        final JavaScriptObject obj = (JavaScriptObject) _obj;

        if ( JSNativePlugin.hasStringProperty( obj, "id" ) ) {
            final SyncBeanManager beanManager = IOC.getBeanManager();
            final ActivityBeansCache activityBeansCache = beanManager.lookupBean( ActivityBeansCache.class ).getInstance();

            final JSNativePerspective newNativePerspective = beanManager.lookupBean( JSNativePerspective.class ).getInstance();
            newNativePerspective.build( obj );

            final JSWorkbenchPerspectiveActivity activity = new JSWorkbenchPerspectiveActivity( newNativePerspective );

            ( (SyncBeanManagerImpl) beanManager ).addBean( (Class) PerspectiveActivity.class, JSWorkbenchPerspectiveActivity.class, null, activity, DEFAULT_QUALIFIERS, newNativePerspective.getId(), true, null );

            activityBeansCache.addNewPerspectiveActivity( beanManager.lookupBeans( newNativePerspective.getId() ).iterator().next() );
        }
    }

    public static void registerSplashScreen( final Object _obj ) {
        final JavaScriptObject obj = (JavaScriptObject) _obj;

        if ( JSNativeSplashScreen.hasStringProperty( obj, "id" ) && JSNativeSplashScreen.hasTemplate( obj ) ) {
            final SyncBeanManager beanManager = IOC.getBeanManager();
            final ActivityBeansCache activityBeansCache = beanManager.lookupBean( ActivityBeansCache.class ).getInstance();

            final JSNativeSplashScreen newNativePlugin = beanManager.lookupBean( JSNativeSplashScreen.class ).getInstance();
            newNativePlugin.build( obj );

            final JSSplashScreenActivity activity = new JSSplashScreenActivity( newNativePlugin );

            ( (SyncBeanManagerImpl) beanManager ).addBean( (Class) Activity.class, JSSplashScreenActivity.class, null, activity, DEFAULT_QUALIFIERS, newNativePlugin.getId(), true, null );
            ( (SyncBeanManagerImpl) beanManager ).addBean( (Class) SplashScreenActivity.class, JSSplashScreenActivity.class, null, activity, DEFAULT_QUALIFIERS, newNativePlugin.getId(), true, null );
            ( (SyncBeanManagerImpl) beanManager ).addBean( (Class) JSSplashScreenActivity.class, JSSplashScreenActivity.class, null, activity, DEFAULT_QUALIFIERS, newNativePlugin.getId(), true, null );

            activityBeansCache.addNewSplashScreenActivity( beanManager.lookupBeans( newNativePlugin.getId() ).iterator().next() );
        }
    }

    public static void goTo( final String place ) {
        final SyncBeanManager beanManager = IOC.getBeanManager();
        final PlaceManager placeManager = beanManager.lookupBean( PlaceManager.class ).getInstance();
        placeManager.goTo( new DefaultPlaceRequest( place ) );
    }

    // Alias registerPlugin with a global JS function.
    private native void publish() /*-{
        $wnd.$registerPlugin = @org.uberfire.client.JSEntryPoint::registerPlugin(Ljava/lang/Object;);
        $wnd.$registerSplashScreen = @org.uberfire.client.JSEntryPoint::registerSplashScreen(Ljava/lang/Object;);
        $wnd.$registerPerspective = @org.uberfire.client.JSEntryPoint::registerPerspective(Ljava/lang/Object;);
        $wnd.$goToPlace = @org.uberfire.client.JSEntryPoint::goTo(Ljava/lang/String;);
    }-*/;
=======
>>>>>>> 7d49ee6f
}<|MERGE_RESOLUTION|>--- conflicted
+++ resolved
@@ -1,46 +1,19 @@
 package org.uberfire.client;
 
 import static com.google.gwt.core.client.ScriptInjector.*;
-import static org.jboss.errai.ioc.client.QualifierUtil.*;
 
 import java.util.Collection;
-<<<<<<< HEAD
 
 import javax.annotation.PostConstruct;
 import javax.inject.Inject;
 
-import org.jboss.errai.bus.client.api.ClientMessageBus;
-import org.jboss.errai.ioc.client.api.AfterInitialization;
-import org.jboss.errai.ioc.client.api.EntryPoint;
-import org.jboss.errai.ioc.client.container.IOC;
-import org.jboss.errai.ioc.client.container.SyncBeanManager;
-import org.jboss.errai.ioc.client.container.SyncBeanManagerImpl;
-import org.uberfire.client.mvp.Activity;
-import org.uberfire.client.mvp.ActivityBeansCache;
-import org.uberfire.client.mvp.PerspectiveActivity;
-import org.uberfire.client.mvp.PlaceManager;
-import org.uberfire.client.mvp.SplashScreenActivity;
-import org.uberfire.client.mvp.WorkbenchScreenActivity;
-import org.uberfire.client.workbench.Workbench;
-=======
-import javax.enterprise.event.Event;
-import javax.inject.Inject;
-
-import com.google.gwt.core.client.ScriptInjector;
-import org.jboss.errai.bus.client.api.ClientMessageBus;
 import org.jboss.errai.ioc.client.api.AfterInitialization;
 import org.jboss.errai.ioc.client.api.EntryPoint;
 import org.uberfire.client.plugin.RuntimePluginsServiceProxy;
-import org.uberfire.client.workbench.events.ApplicationReadyEvent;
->>>>>>> 7d49ee6f
+import org.uberfire.client.workbench.Workbench;
 import org.uberfire.mvp.ParameterizedCommand;
 
-<<<<<<< HEAD
-import com.google.gwt.core.client.JavaScriptObject;
 import com.google.gwt.core.client.ScriptInjector;
-=======
-import static com.google.gwt.core.client.ScriptInjector.*;
->>>>>>> 7d49ee6f
 
 @EntryPoint
 public class JSEntryPoint {
@@ -51,18 +24,11 @@
     @Inject
     private RuntimePluginsServiceProxy runtimePluginsService;
 
-    @Inject
-    private ClientMessageBus bus;
-
-<<<<<<< HEAD
     @PostConstruct
     public void init() {
         workbench.addStartupBlocker( JSEntryPoint.class );
-        publish();
     }
 
-=======
->>>>>>> 7d49ee6f
     @AfterInitialization
     public void setup() {
         runtimePluginsService.listFrameworksContent( new ParameterizedCommand<Collection<String>>() {
@@ -87,79 +53,4 @@
             }
         } );
     }
-<<<<<<< HEAD
-
-    public static void registerPlugin( final Object _obj ) {
-        final JavaScriptObject obj = (JavaScriptObject) _obj;
-
-        if ( JSNativePlugin.hasStringProperty( obj, "id" ) && JSNativePlugin.hasTemplate( obj ) ) {
-            final SyncBeanManager beanManager = IOC.getBeanManager();
-            final ActivityBeansCache activityBeansCache = beanManager.lookupBean( ActivityBeansCache.class ).getInstance();
-
-            final JSNativePlugin newNativePlugin = beanManager.lookupBean( JSNativePlugin.class ).getInstance();
-            newNativePlugin.build( obj );
-
-            final JSWorkbenchScreenActivity activity = new JSWorkbenchScreenActivity( newNativePlugin, beanManager.lookupBean( PlaceManager.class ).getInstance() );
-
-            ( (SyncBeanManagerImpl) beanManager ).addBean( (Class) Activity.class, JSWorkbenchScreenActivity.class, null, activity, DEFAULT_QUALIFIERS, newNativePlugin.getId(), true, null );
-            ( (SyncBeanManagerImpl) beanManager ).addBean( (Class) WorkbenchScreenActivity.class, JSWorkbenchScreenActivity.class, null, activity, DEFAULT_QUALIFIERS, newNativePlugin.getId(), true, null );
-            ( (SyncBeanManagerImpl) beanManager ).addBean( (Class) JSWorkbenchScreenActivity.class, JSWorkbenchScreenActivity.class, null, activity, DEFAULT_QUALIFIERS, newNativePlugin.getId(), true, null );
-
-            activityBeansCache.addNewScreenActivity( beanManager.lookupBeans( newNativePlugin.getId() ).iterator().next() );
-        }
-    }
-
-    public static void registerPerspective( final Object _obj ) {
-        final JavaScriptObject obj = (JavaScriptObject) _obj;
-
-        if ( JSNativePlugin.hasStringProperty( obj, "id" ) ) {
-            final SyncBeanManager beanManager = IOC.getBeanManager();
-            final ActivityBeansCache activityBeansCache = beanManager.lookupBean( ActivityBeansCache.class ).getInstance();
-
-            final JSNativePerspective newNativePerspective = beanManager.lookupBean( JSNativePerspective.class ).getInstance();
-            newNativePerspective.build( obj );
-
-            final JSWorkbenchPerspectiveActivity activity = new JSWorkbenchPerspectiveActivity( newNativePerspective );
-
-            ( (SyncBeanManagerImpl) beanManager ).addBean( (Class) PerspectiveActivity.class, JSWorkbenchPerspectiveActivity.class, null, activity, DEFAULT_QUALIFIERS, newNativePerspective.getId(), true, null );
-
-            activityBeansCache.addNewPerspectiveActivity( beanManager.lookupBeans( newNativePerspective.getId() ).iterator().next() );
-        }
-    }
-
-    public static void registerSplashScreen( final Object _obj ) {
-        final JavaScriptObject obj = (JavaScriptObject) _obj;
-
-        if ( JSNativeSplashScreen.hasStringProperty( obj, "id" ) && JSNativeSplashScreen.hasTemplate( obj ) ) {
-            final SyncBeanManager beanManager = IOC.getBeanManager();
-            final ActivityBeansCache activityBeansCache = beanManager.lookupBean( ActivityBeansCache.class ).getInstance();
-
-            final JSNativeSplashScreen newNativePlugin = beanManager.lookupBean( JSNativeSplashScreen.class ).getInstance();
-            newNativePlugin.build( obj );
-
-            final JSSplashScreenActivity activity = new JSSplashScreenActivity( newNativePlugin );
-
-            ( (SyncBeanManagerImpl) beanManager ).addBean( (Class) Activity.class, JSSplashScreenActivity.class, null, activity, DEFAULT_QUALIFIERS, newNativePlugin.getId(), true, null );
-            ( (SyncBeanManagerImpl) beanManager ).addBean( (Class) SplashScreenActivity.class, JSSplashScreenActivity.class, null, activity, DEFAULT_QUALIFIERS, newNativePlugin.getId(), true, null );
-            ( (SyncBeanManagerImpl) beanManager ).addBean( (Class) JSSplashScreenActivity.class, JSSplashScreenActivity.class, null, activity, DEFAULT_QUALIFIERS, newNativePlugin.getId(), true, null );
-
-            activityBeansCache.addNewSplashScreenActivity( beanManager.lookupBeans( newNativePlugin.getId() ).iterator().next() );
-        }
-    }
-
-    public static void goTo( final String place ) {
-        final SyncBeanManager beanManager = IOC.getBeanManager();
-        final PlaceManager placeManager = beanManager.lookupBean( PlaceManager.class ).getInstance();
-        placeManager.goTo( new DefaultPlaceRequest( place ) );
-    }
-
-    // Alias registerPlugin with a global JS function.
-    private native void publish() /*-{
-        $wnd.$registerPlugin = @org.uberfire.client.JSEntryPoint::registerPlugin(Ljava/lang/Object;);
-        $wnd.$registerSplashScreen = @org.uberfire.client.JSEntryPoint::registerSplashScreen(Ljava/lang/Object;);
-        $wnd.$registerPerspective = @org.uberfire.client.JSEntryPoint::registerPerspective(Ljava/lang/Object;);
-        $wnd.$goToPlace = @org.uberfire.client.JSEntryPoint::goTo(Ljava/lang/String;);
-    }-*/;
-=======
->>>>>>> 7d49ee6f
 }