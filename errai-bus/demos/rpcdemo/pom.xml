<project xmlns="http://maven.apache.org/POM/4.0.0" xmlns:xsi="http://www.w3.org/2001/XMLSchema-instance" xsi:schemaLocation="http://maven.apache.org/POM/4.0.0 http://maven.apache.org/maven-v4_0_0.xsd">
    <modelVersion>4.0.0</modelVersion>
    <name>Errai::Bus::Demos::RPCDemo</name>
    <artifactId>errai-bus-demos-rpcdemo</artifactId>
    <packaging>war</packaging>

    <parent>
        <groupId>org.jboss.errai</groupId>
        <artifactId>errai-bus-demos</artifactId>
<<<<<<< HEAD
        <version>3.0-SNAPSHOT</version>

=======
        <version>2.2.1-SNAPSHOT</version>
>>>>>>> 6b9bb2be
        <relativePath>../pom.xml</relativePath>
    </parent>

</project><|MERGE_RESOLUTION|>--- conflicted
+++ resolved
@@ -7,12 +7,7 @@
     <parent>
         <groupId>org.jboss.errai</groupId>
         <artifactId>errai-bus-demos</artifactId>
-<<<<<<< HEAD
         <version>3.0-SNAPSHOT</version>
-
-=======
-        <version>2.2.1-SNAPSHOT</version>
->>>>>>> 6b9bb2be
         <relativePath>../pom.xml</relativePath>
     </parent>
 
