<?xml version="1.0" encoding="UTF-8"?>
<<<<<<< HEAD
<!-- 
  ~ Copyright 2009 JBoss, a divison Red Hat, Inc 
  ~ 
  ~ Licensed under the Apache License, Version 2.0 (the "License"); 
  ~ you may not use this file except in compliance with the License. 
  ~ You may obtain a copy of the License at 
  ~ 
  ~ http://www.apache.org/licenses/LICENSE-2.0 
  ~ 
  ~ Unless required by applicable law or agreed to in writing, software 
  ~ distributed under the License is distributed on an "AS IS" BASIS, 
  ~ WITHOUT WARRANTIES OR CONDITIONS OF ANY KIND, either express or implied. 
  ~ See the License for the specific language governing permissions and 
  ~ limitations under the License.
--><project xmlns="http://maven.apache.org/POM/4.0.0" xmlns:xsi="http://www.w3.org/2001/XMLSchema-instance" xsi:schemaLocation="http://maven.apache.org/POM/4.0.0 http://maven.apache.org/maven-v4_0_0.xsd">
    <modelVersion>4.0.0</modelVersion>
    <name>Errai::Bus::Demos::StressTest</name>
    <artifactId>errai-bus-demos-stress-test</artifactId>
    <packaging>war</packaging>

    <parent>
        <groupId>org.jboss.errai</groupId>
        <artifactId>errai-bus-demos</artifactId>
        <version>2.1-SNAPSHOT</version>
        <relativePath>../pom.xml</relativePath>
    </parent>

    <properties>
        <errai.version>${project.version}</errai.version>
        <gwt.version>2.4.0</gwt.version>
        <gwt.maven.version>2.4.0</gwt.maven.version>
        <slf4j.version>1.6.1</slf4j.version>
        <webXmlPath>src/jetty/web.xml</webXmlPath>
        <project.build.sourceEncoding>UTF-8</project.build.sourceEncoding>
    </properties>

    <dependencies>
        <!-- Project Dependencies -->
=======
<!-- ~ Copyright 2009 JBoss, a divison Red Hat, Inc ~ ~ Licensed under the 
  Apache License, Version 2.0 (the "License"); ~ you may not use this file 
  except in compliance with the License. ~ You may obtain a copy of the License 
  at ~ ~ http://www.apache.org/licenses/LICENSE-2.0 ~ ~ Unless required by 
  applicable law or agreed to in writing, software ~ distributed under the 
  License is distributed on an "AS IS" BASIS, ~ WITHOUT WARRANTIES OR CONDITIONS 
  OF ANY KIND, either express or implied. ~ See the License for the specific 
  language governing permissions and ~ limitations under the License. -->
<project xmlns="http://maven.apache.org/POM/4.0.0" xmlns:xsi="http://www.w3.org/2001/XMLSchema-instance"
  xsi:schemaLocation="http://maven.apache.org/POM/4.0.0 http://maven.apache.org/maven-v4_0_0.xsd">
  <modelVersion>4.0.0</modelVersion>
  <name>Errai::Bus::Demos::StressTest</name>
  <artifactId>errai-bus-demos-stress-test</artifactId>
  <packaging>war</packaging>

  <parent>
    <groupId>org.jboss.errai</groupId>
    <artifactId>errai-bus-demos</artifactId>
    <version>2.0-SNAPSHOT</version>
    <relativePath>../pom.xml</relativePath>
  </parent>

  <properties>
    <errai.version>${project.version}</errai.version>
    <gwt.version>2.4.0</gwt.version>
    <gwt.maven.version>2.4.0</gwt.maven.version>
    <slf4j.version>1.6.1</slf4j.version>
    <webXmlPath>src/jetty/web.xml</webXmlPath>
    <project.build.sourceEncoding>UTF-8</project.build.sourceEncoding>
  </properties>

  <dependencies>
    <!-- Project Dependencies -->
    <dependency>
      <groupId>org.jboss.errai</groupId>
      <artifactId>errai-common</artifactId>
      <version>${errai.version}</version>
    </dependency>

    <dependency>
      <groupId>org.jboss.errai</groupId>
      <artifactId>errai-bus</artifactId>
      <version>${errai.version}</version>
    </dependency>

    <dependency>
      <groupId>org.jboss.errai</groupId>
      <artifactId>errai-ioc</artifactId>
      <version>${errai.version}</version>
    </dependency>

    <dependency>
      <groupId>org.jboss.errai</groupId>
      <artifactId>errai-tools</artifactId>
      <version>${errai.version}</version>
    </dependency>

    <!-- GWT and GWT Extensions -->
    <dependency>
      <groupId>com.google.gwt</groupId>
      <artifactId>gwt-servlet</artifactId>
      <scope>provided</scope>
      <version>${gwt.version}</version>
    </dependency>

    <dependency>
      <groupId>com.google.gwt</groupId>
      <artifactId>gwt-user</artifactId>
      <scope>provided</scope>
      <version>${gwt.version}</version>
    </dependency>

    <!-- Uncomment this to make mvn gwt:run work (you will see warnings about 
      "complex dependency conflicts") <dependency> <groupId>com.google.gwt</groupId> 
      <artifactId>gwt-dev</artifactId> <scope>provided</scope> <version>${gwt.version}</version> 
      </dependency> -->

    <!-- For testing -->
    <dependency>
      <groupId>junit</groupId>
      <artifactId>junit</artifactId>
      <version>4.8.1</version>
      <scope>test</scope>
    </dependency>
  </dependencies>

  <profiles>
    <profile>
      <id>jboss5</id>

      <properties>
        <webXmlPath>src/jboss/web.xml</webXmlPath>
      </properties>

      <dependencies>
>>>>>>> ce6f6703
        <dependency>
          <groupId>org.jboss.errai</groupId>
          <artifactId>errai-ioc</artifactId>
          <exclusions>
            <exclusion>
              <artifactId>jsr250-api</artifactId>
              <groupId>javax.annotation</groupId>
            </exclusion>
          </exclusions>
          <scope>provided</scope>
          <version>${errai.version}</version>
        </dependency>

        <dependency>
          <groupId>org.slf4j</groupId>
          <artifactId>slf4j-api</artifactId>
          <version>${slf4j.version}</version>
          <scope>provided</scope>
        </dependency>

        <dependency>
          <groupId>org.slf4j</groupId>
          <artifactId>slf4j-log4j12</artifactId>
          <version>${slf4j.version}</version>
          <scope>provided</scope>
        </dependency>

        <dependency>
          <groupId>org.javassist</groupId>
          <artifactId>javassist</artifactId>
          <version>3.15.0-GA</version>
          <scope>provided</scope>
        </dependency>
      </dependencies>
    </profile>
    <profile>
      <id>jboss6</id>

      <properties>
        <webXmlPath>src/jboss/web.xml</webXmlPath>
      </properties>

      <dependencies>
        <dependency>
          <groupId>org.jboss.errai</groupId>
          <artifactId>errai-ioc</artifactId>
          <exclusions>
            <exclusion>
              <artifactId>jsr250-api</artifactId>
              <groupId>javax.annotation</groupId>
            </exclusion>
            <exclusion>
              <artifactId>javax.inject</artifactId>
              <groupId>javax.inject</groupId>
            </exclusion>
          </exclusions>
          <scope>provided</scope>
          <version>${errai.version}</version>
        </dependency>

        <dependency>
          <groupId>javax.inject</groupId>
          <artifactId>javax.inject</artifactId>
          <version>1</version>
          <scope>provided</scope>
        </dependency>

        <dependency>
          <groupId>org.slf4j</groupId>
          <artifactId>slf4j-api</artifactId>
          <version>${slf4j.version}</version>
          <scope>provided</scope>
        </dependency>

        <dependency>
          <groupId>org.slf4j</groupId>
          <artifactId>slf4j-log4j12</artifactId>
          <version>${slf4j.version}</version>
          <scope>provided</scope>
        </dependency>

        <dependency>
          <groupId>org.javassist</groupId>
          <artifactId>javassist</artifactId>
          <version>3.15.0-GA</version>
          <scope>provided</scope>
        </dependency>
      </dependencies>
    </profile>
    <profile>
      <id>jboss7</id>

      <properties>
        <webXmlPath>src/jboss/web.xml</webXmlPath>
      </properties>
    </profile>
    <profile>
      <id>tomcat</id>

      <properties>
        <webXmlPath>src/tomcat/web.xml</webXmlPath>
      </properties>
    </profile>

    <!-- OpenShift Express Profiles -->
    <profile>
      <id>openshift</id>
      <properties>
        <webXmlPath>src/jboss/web.xml</webXmlPath>
      </properties>

      <build>
        <plugins>
          <plugin>
            <artifactId>maven-war-plugin</artifactId>
            <version>2.1.1</version>
            <configuration>
              <warSourceDirectory>war</warSourceDirectory>
              <webappDirectory>war</webappDirectory>
              <webXml>src/jetty/web.xml</webXml>
              <packagingExcludes>**/javax/**/*.*,**/client/local/**/*.class</packagingExcludes>
              <outputDirectory>deployments</outputDirectory>
            </configuration>
          </plugin>

          <plugin>
            <groupId>org.apache.maven.plugins</groupId>
            <artifactId>maven-antrun-plugin</artifactId>
            <version>1.3</version>
            <executions>
              <execution>
                <id>jboss.package</id>
                <phase>prepare-package</phase>
                <configuration>
                  <tasks>
                    <copy file="src/jboss/web.xml" toDir="war/WEB-INF"
                      overwrite="true" />

                    <delete file="war/WEB-INF/jetty-env.xml" />
                    <delete file="war/WEB-INF/classes/jndi.properties" />

                    <copy todir="war/app/">
                      <fileset dir="war.cache/app/" />
                    </copy>
                  </tasks>
                </configuration>
                <goals>
                  <goal>run</goal>
                </goals>
              </execution>
            </executions>
          </plugin>

          <plugin>
            <groupId>org.codehaus.mojo</groupId>
            <artifactId>gwt-maven-plugin</artifactId>
            <version>${gwt.maven.version}</version>
            <configuration>
              <skip>true</skip>
            </configuration>
          </plugin>
        </plugins>
      </build>
    </profile>

    <profile>
      <id>openshift-prepare</id>
      <properties>
        <webXmlPath>src/jboss/web.xml</webXmlPath>
      </properties>

      <build>
        <plugins>
          <plugin>
            <artifactId>maven-war-plugin</artifactId>
            <version>2.1.1</version>
            <configuration>
              <warSourceDirectory>war.cache</warSourceDirectory>
              <webappDirectory>war.cache</webappDirectory>
              <webXml>src/jetty/web.xml</webXml>
              <packagingExcludes>**/javax/**/*.*,**/client/local/**/*.class</packagingExcludes>

              <archive>
                <manifestEntries>
                  <Dependencies>org.jboss.as.naming,org.jboss.as.server,org.jboss.msc</Dependencies>
                </manifestEntries>
              </archive>
            </configuration>
          </plugin>

          <plugin>
            <groupId>org.apache.maven.plugins</groupId>
            <artifactId>maven-antrun-plugin</artifactId>
            <version>1.2</version>
            <executions>
              <execution>
                <id>jboss.package</id>
                <phase>prepare-package</phase>
                <configuration>
                  <tasks>
                    <copy file="src/jboss/web.xml" toDir="war/WEB-INF"
                      overwrite="true" />

                    <delete file="war/WEB-INF/jetty-env.xml" />

                    <delete file="war/WEB-INF/classes/jndi.properties" />

                    <copy todir="war.cache/app/">
                      <fileset dir="war/app/" />
                    </copy>

                    <exec executable="git">
                      <arg value="add" />
                      <arg value="war.cache" />
                    </exec>

                    <exec executable="git">
                      <arg value="commit" />
                      <arg value="-a" />
                      <arg value="-m" />
                      <arg value="'commit war.cache'" />
                    </exec>

                    <echo message="Openshift Prepared!" />
                  </tasks>
                </configuration>
                <goals>
                  <goal>run</goal>
                </goals>
              </execution>
            </executions>
          </plugin>
        </plugins>
      </build>
    </profile>

    <!-- Profile that must be enabled when running integration tests (any 
      test that extends GWTTestCase directly or indirectly) -->
    <profile>
      <id>integration-test</id>
      <properties>
        <profile.testOutputDirectory>war/WEB-INF/classes</profile.testOutputDirectory>
      </properties>

      <build>
        <testResources>
          <testResource>
            <directory>src/test/java</directory>
          </testResource>
          <testResource>
            <directory>src/test/resources</directory>
          </testResource>
        </testResources>
        <plugins>
          <plugin>
            <artifactId>maven-compiler-plugin</artifactId>
            <configuration>
              <source>1.6</source>
              <target>1.6</target>
            </configuration>
          </plugin>
          <plugin>
            <artifactId>maven-surefire-plugin</artifactId>
            <version>2.7.2</version>
            <configuration>
              <skipTests>false</skipTests>
              <additionalClasspathElements>
                <additionalClasspathElement>${basedir}/${profile.testOutputDirectory}/</additionalClasspathElement>
                <additionalClasspathElement>${basedir}/src/test/java/</additionalClasspathElement>
                <additionalClasspathElement>${basedir}/src/main/java/</additionalClasspathElement>
                <additionalClasspathElement>${basedir}/src/main/resources/</additionalClasspathElement>
              </additionalClasspathElements>
              <useManifestOnlyJar>false</useManifestOnlyJar>
              <forkMode>pertest</forkMode>

              <!-- Note: to run the test in a real browser, set -DargLine='-Dgwt.args="-runStyle 
                Manual:1"' -->
              <argLine>-Xmx2048m ${argLine}</argLine>

              <systemProperties>
                <!-- Must disable long polling for automated tests to succeed -->
                <property>
                  <name>errai.hosted_mode_testing</name>
                  <value>true</value>
                </property>
              </systemProperties>
            </configuration>
          </plugin>
          <plugin>
            <groupId>org.apache.maven.plugins</groupId>
            <artifactId>maven-antrun-plugin</artifactId>
            <version>1.3</version>
            <executions>
              <execution>
                <id>test.webxml</id>
                <phase>process-test-resources</phase>
                <configuration>
                  <tasks>
                    <copy file="src/jboss/web.xml" toDir="war/WEB-INF"
                      overwrite="true" />
                  </tasks>
                </configuration>
                <goals>
                  <goal>run</goal>
                </goals>
              </execution>
            </executions>
          </plugin>
        </plugins>
      </build>

      <dependencies>
        <dependency>
          <groupId>javax.servlet</groupId>
          <artifactId>servlet-api</artifactId>
          <version>2.5</version>
          <scope>provided</scope>
        </dependency>
        <dependency>
          <groupId>javax.servlet</groupId>
          <artifactId>jsp-api</artifactId>
          <version>2.0</version>
          <scope>provided</scope>
        </dependency>
        <dependency>
          <groupId>log4j</groupId>
          <artifactId>log4j</artifactId>
          <version>1.2.16</version>
        </dependency>
        <dependency>
          <groupId>junit</groupId>
          <artifactId>junit</artifactId>
          <version>4.8.1</version>
          <scope>compile</scope>
        </dependency>

        <!-- Errai Core -->
        <dependency>
          <groupId>org.jboss.errai</groupId>
          <artifactId>errai-bus</artifactId>
          <version>${errai.version}</version>
        </dependency>
        <dependency>
          <groupId>org.jboss.errai</groupId>
          <artifactId>errai-ioc</artifactId>
          <version>${errai.version}</version>
          <exclusions>
            <exclusion>
              <groupId>javax.inject</groupId>
              <artifactId>javax.inject</artifactId>
            </exclusion>
            <exclusion>
              <groupId>javax.annotation</groupId>
              <artifactId>jsr250-api</artifactId>
            </exclusion>
          </exclusions>
        </dependency>

        <dependency>
          <groupId>org.jboss.errai</groupId>
          <artifactId>errai-tools</artifactId>
          <version>${errai.version}</version>
        </dependency>

        <!-- GWT and GWT Extensions -->
        <dependency>
          <groupId>com.google.gwt</groupId>
          <artifactId>gwt-user</artifactId>
          <version>${gwt.version}</version>
          <scope>compile</scope>
        </dependency>

        <dependency>
          <groupId>com.google.gwt</groupId>
          <artifactId>gwt-dev</artifactId>
          <version>${gwt.version}</version>
          <scope>compile</scope>
        </dependency>

        <dependency>
          <groupId>javax.validation</groupId>
          <artifactId>validation-api</artifactId>
          <version>1.0.0.GA</version>
          <scope>compile</scope>
        </dependency>

        <!-- Runtime / Container dependencies -->
        <dependency>
          <groupId>org.slf4j</groupId>
          <artifactId>slf4j-api</artifactId>
          <version>${slf4j.version}</version>
        </dependency>

        <dependency>
          <groupId>org.jboss</groupId>
          <artifactId>jboss-common-core</artifactId>
          <version>2.2.14.GA</version>
        </dependency>

      </dependencies>
    </profile>
  </profiles>

  <build>
    <finalName>${project.artifactId}</finalName>
    <outputDirectory>war/WEB-INF/classes</outputDirectory>

    <plugins>
      <plugin>
        <groupId>org.codehaus.mojo</groupId>
        <artifactId>gwt-maven-plugin</artifactId>
        <version>${gwt.maven.version}</version>
        <configuration>
          <inplace>true</inplace>
          <logLevel>INFO</logLevel>
          <runTarget>App.html</runTarget>
          <warSourceDirectory>war</warSourceDirectory>
          <extraJvmArgs>-Xmx512m</extraJvmArgs>
          <treeLogger>true</treeLogger>
          <hostedWebapp>war</hostedWebapp>
        </configuration>
        <executions>
          <execution>
            <goals>
              <goal>resources</goal>
              <goal>compile</goal>
            </goals>
          </execution>
        </executions>
      </plugin>

      <plugin>
        <artifactId>maven-compiler-plugin</artifactId>
        <version>2.3.2</version>
        <configuration>
          <source>1.6</source>
          <target>1.6</target>
          <showDeprecation>true</showDeprecation>
          <showWarnings>true</showWarnings>
          <optimize>true</optimize>
        </configuration>
      </plugin>

      <plugin>
        <artifactId>maven-war-plugin</artifactId>
        <version>2.1.1</version>
        <configuration>
          <warSourceDirectory>war</warSourceDirectory>
          <webXml>${webXmlPath}</webXml>
          <packagingExcludes>**/javax/**/*.*,**/client/local/**/*.class</packagingExcludes>
        </configuration>
      </plugin>

      <!-- Tests are skipped by default because they require additional GWT 
        dependencies. Run mvn with -Pintegration-test to enable testing. -->
      <plugin>
        <artifactId>maven-surefire-plugin</artifactId>
        <version>2.7.2</version>
        <configuration>
          <skipTests>true</skipTests>
        </configuration>
      </plugin>

    </plugins>
    <pluginManagement>
      <plugins>
        <plugin>
          <groupId>org.eclipse.m2e</groupId>
          <artifactId>lifecycle-mapping</artifactId>
          <version>1.0.0</version>
          <configuration>
            <lifecycleMappingMetadata>
              <pluginExecutions>
                <pluginExecution>
                  <pluginExecutionFilter>
                    <groupId>org.codehaus.mojo</groupId>
                    <artifactId>gwt-maven-plugin</artifactId>
                    <versionRange>[2.3.0,)</versionRange>
                    <goals>
                      <goal>resources</goal>
                    </goals>
                  </pluginExecutionFilter>
                  <action>
                    <execute />
                  </action>
                </pluginExecution>
                <pluginExecution>
                  <pluginExecutionFilter>
                    <groupId>org.jboss.errai</groupId>
                    <artifactId>jacoco-gwt-maven-plugin</artifactId>
                    <versionRange>[0.0,)</versionRange>
                    <goals>
                      <goal>prepare-agent</goal>
                    </goals>
                  </pluginExecutionFilter>
                  <action>
                    <ignore />
                  </action>
                </pluginExecution>
              </pluginExecutions>
            </lifecycleMappingMetadata>
          </configuration>
        </plugin>
      </plugins>
    </pluginManagement>
  </build>

  <reporting>
    <excludeDefaults>true</excludeDefaults>
    <plugins>
      <plugin>
        <groupId>org.codehaus.mojo</groupId>
        <artifactId>gwt-maven-plugin</artifactId>
        <version>${gwt.maven.version}</version>
        <reportSets>
          <reportSet>
            <reports>
              <report>soyc</report>
            </reports>
          </reportSet>
        </reportSets>
      </plugin>
    </plugins>
  </reporting>

  <!-- Repositories -->
  <repositories>
    <repository>
      <id>jboss-public-repository-group</id>
      <name>JBoss Public Maven Repository Group</name>
      <url>https://repository.jboss.org/nexus/content/groups/public/</url>
      <layout>default</layout>
      <releases>
        <updatePolicy>never</updatePolicy>
      </releases>
      <snapshots>
        <updatePolicy>never</updatePolicy>
      </snapshots>
    </repository>
  </repositories>

  <pluginRepositories>
    <pluginRepository>
      <id>jboss-public-repository-group</id>
      <name>JBoss Public Maven Repository Group</name>
      <url>https://repository.jboss.org/nexus/content/groups/public/</url>
      <layout>default</layout>
      <releases>
        <updatePolicy>never</updatePolicy>
      </releases>
      <snapshots>
        <updatePolicy>never</updatePolicy>
      </snapshots>
    </pluginRepository>
  </pluginRepositories>

  <!-- DistributionManagement -->
  <distributionManagement>
    <repository>
      <id>jboss-releases-repository</id>
      <name>JBoss Releases Repository</name>
      <url>https://repository.jboss.org/nexus/service/local/staging/deploy/maven2/</url>
    </repository>

    <snapshotRepository>
      <id>jboss-snapshots-repository</id>
      <name>JBoss Snapshots Repository</name>
      <url>https://repository.jboss.org/nexus/content/repositories/snapshots/</url>
    </snapshotRepository>
  </distributionManagement>
</project><|MERGE_RESOLUTION|>--- conflicted
+++ resolved
@@ -1,5 +1,4 @@
 <?xml version="1.0" encoding="UTF-8"?>
-<<<<<<< HEAD
 <!-- 
   ~ Copyright 2009 JBoss, a divison Red Hat, Inc 
   ~ 
@@ -14,41 +13,8 @@
   ~ WITHOUT WARRANTIES OR CONDITIONS OF ANY KIND, either express or implied. 
   ~ See the License for the specific language governing permissions and 
   ~ limitations under the License.
---><project xmlns="http://maven.apache.org/POM/4.0.0" xmlns:xsi="http://www.w3.org/2001/XMLSchema-instance" xsi:schemaLocation="http://maven.apache.org/POM/4.0.0 http://maven.apache.org/maven-v4_0_0.xsd">
-    <modelVersion>4.0.0</modelVersion>
-    <name>Errai::Bus::Demos::StressTest</name>
-    <artifactId>errai-bus-demos-stress-test</artifactId>
-    <packaging>war</packaging>
-
-    <parent>
-        <groupId>org.jboss.errai</groupId>
-        <artifactId>errai-bus-demos</artifactId>
-        <version>2.1-SNAPSHOT</version>
-        <relativePath>../pom.xml</relativePath>
-    </parent>
-
-    <properties>
-        <errai.version>${project.version}</errai.version>
-        <gwt.version>2.4.0</gwt.version>
-        <gwt.maven.version>2.4.0</gwt.maven.version>
-        <slf4j.version>1.6.1</slf4j.version>
-        <webXmlPath>src/jetty/web.xml</webXmlPath>
-        <project.build.sourceEncoding>UTF-8</project.build.sourceEncoding>
-    </properties>
-
-    <dependencies>
-        <!-- Project Dependencies -->
-=======
-<!-- ~ Copyright 2009 JBoss, a divison Red Hat, Inc ~ ~ Licensed under the 
-  Apache License, Version 2.0 (the "License"); ~ you may not use this file 
-  except in compliance with the License. ~ You may obtain a copy of the License 
-  at ~ ~ http://www.apache.org/licenses/LICENSE-2.0 ~ ~ Unless required by 
-  applicable law or agreed to in writing, software ~ distributed under the 
-  License is distributed on an "AS IS" BASIS, ~ WITHOUT WARRANTIES OR CONDITIONS 
-  OF ANY KIND, either express or implied. ~ See the License for the specific 
-  language governing permissions and ~ limitations under the License. -->
-<project xmlns="http://maven.apache.org/POM/4.0.0" xmlns:xsi="http://www.w3.org/2001/XMLSchema-instance"
-  xsi:schemaLocation="http://maven.apache.org/POM/4.0.0 http://maven.apache.org/maven-v4_0_0.xsd">
+-->
+<project xmlns="http://maven.apache.org/POM/4.0.0" xmlns:xsi="http://www.w3.org/2001/XMLSchema-instance" xsi:schemaLocation="http://maven.apache.org/POM/4.0.0 http://maven.apache.org/maven-v4_0_0.xsd">
   <modelVersion>4.0.0</modelVersion>
   <name>Errai::Bus::Demos::StressTest</name>
   <artifactId>errai-bus-demos-stress-test</artifactId>
@@ -57,7 +23,7 @@
   <parent>
     <groupId>org.jboss.errai</groupId>
     <artifactId>errai-bus-demos</artifactId>
-    <version>2.0-SNAPSHOT</version>
+    <version>2.1-SNAPSHOT</version>
     <relativePath>../pom.xml</relativePath>
   </parent>
 
@@ -134,7 +100,6 @@
       </properties>
 
       <dependencies>
->>>>>>> ce6f6703
         <dependency>
           <groupId>org.jboss.errai</groupId>
           <artifactId>errai-ioc</artifactId>
