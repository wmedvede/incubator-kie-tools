--- conflicted
+++ resolved
@@ -1,29 +1,4 @@
 <?xml version="1.0" encoding="UTF-8"?>
-<<<<<<< HEAD
-<project xmlns="http://maven.apache.org/POM/4.0.0" xmlns:xsi="http://www.w3.org/2001/XMLSchema-instance" xsi:schemaLocation="http://maven.apache.org/POM/4.0.0 http://maven.apache.org/maven-v4_0_0.xsd">
-    <modelVersion>4.0.0</modelVersion>
-    <name>Errai::Bus::Demos</name>
-    <artifactId>errai-bus-demos</artifactId>
-    <packaging>pom</packaging>
-
-    <!-- Parent -->
-    <parent>
-        <groupId>org.jboss.errai</groupId>
-        <artifactId>errai-parent</artifactId>
-        <version>2.1-SNAPSHOT</version>
-        <relativePath>../../pom.xml</relativePath>
-    </parent>
-
-    <modules>
-        <module>asyncdemo</module>
-        <module>clientservice</module>
-        <module>helloworld</module>
-        <module>queryservice</module>
-        <module>serialization</module>
-        <module>rpcdemo</module>
-        <module>stockdemo</module>
-        <module>bus-stress-test</module>
-=======
 <project xmlns="http://maven.apache.org/POM/4.0.0" xmlns:xsi="http://www.w3.org/2001/XMLSchema-instance"
   xsi:schemaLocation="http://maven.apache.org/POM/4.0.0 http://maven.apache.org/maven-v4_0_0.xsd">
   <modelVersion>4.0.0</modelVersion>
@@ -35,7 +10,7 @@
   <parent>
     <groupId>org.jboss.errai</groupId>
     <artifactId>errai-parent</artifactId>
-    <version>2.0-SNAPSHOT</version>
+    <version>2.1-SNAPSHOT</version>
     <relativePath>../../pom.xml</relativePath>
   </parent>
 
@@ -48,7 +23,6 @@
     <module>rpcdemo</module>
     <module>stockdemo</module>
     <module>bus-stress-test</module>
->>>>>>> 3e8d9790
   </modules>
 
   <dependencyManagement>
