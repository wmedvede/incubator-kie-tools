/*
 * Copyright 2011 JBoss, by Red Hat, Inc
 *
 * Licensed under the Apache License, Version 2.0 (the "License");
 * you may not use this file except in compliance with the License.
 * You may obtain a copy of the License at
 *
 *    http://www.apache.org/licenses/LICENSE-2.0
 *
 * Unless required by applicable law or agreed to in writing, software
 * distributed under the License is distributed on an "AS IS" BASIS,
 * WITHOUT WARRANTIES OR CONDITIONS OF ANY KIND, either express or implied.
 * See the License for the specific language governing permissions and
 * limitations under the License.
 */

package org.jboss.errai.bus.client.tests;

import com.google.gwt.junit.client.GWTTestCase;
import com.google.gwt.user.client.Timer;
import org.jboss.errai.bus.client.ErraiBus;
import org.jboss.errai.bus.client.framework.ClientMessageBus;
import org.jboss.errai.bus.client.framework.ClientMessageBusImpl;
import org.jboss.errai.bus.client.framework.LogAdapter;

/**
 * User: christopherbrock
 * Date: 3-Aug-2010
 * Time: 4:40:40 PM
 */
public abstract class AbstractErraiTest extends GWTTestCase {
  protected static ClientMessageBus bus;

  static {
    System.out.println("REMEMBER! Bus tests will not succeed if: \n" +
        "1. You do not run the unit tests with the flag: -Dorg.jboss.errai.bus.do_long_poll=false \n" +
        "2. You do not have the main and test source directories in the runtime classpath");
  }

  @Override
  protected void gwtSetUp() throws Exception {
    System.out.println("set-up");
    if (bus == null) {
      System.out.println("GET()");
      bus = (ClientMessageBusImpl) ErraiBus.get();
      bus.setLogAdapter(new LogAdapter() {
        public void warn(String message) {
          System.out.println("WARN: " + message);
        }

        public void info(String message) {
          System.out.println("INFO: " + message);
        }

        public void debug(String message) {
          System.out.println("DEBUG: " + message);
        }

        public void error(String message, Throwable t) {
          System.out.println("ERROR: " + message);
          if (t != null) t.printStackTrace();
        }
      });
    }
    else {
      if (!bus.isInitialized()) {
        System.out.println("reinit-bus");
        bus.init();
      }
      else {
        System.out.println("bus-already-initialized");
      }
    }
  }

  @Override
  protected void gwtTearDown() throws Exception {
     bus.stop(true);
  }

  protected void runAfterInit(final Runnable r) {
<<<<<<< HEAD
    final Timer t = new Timer() {
=======
    Timer t = new Timer() {
>>>>>>> 851027f1
      @Override
      public void run() {
        ClientMessageBus b = (ClientMessageBus) bus;
        if (b != null && b.isInitialized()) {
          r.run();
        } else {
          // poll again later
          schedule(500);
        }
      }
    };
<<<<<<< HEAD
    t.schedule(100);
    delayTestFinish(90000);
=======


    delayTestFinish(60000);
    t.schedule(2000);
>>>>>>> 851027f1
  }
}<|MERGE_RESOLUTION|>--- conflicted
+++ resolved
@@ -79,11 +79,8 @@
   }
 
   protected void runAfterInit(final Runnable r) {
-<<<<<<< HEAD
     final Timer t = new Timer() {
-=======
-    Timer t = new Timer() {
->>>>>>> 851027f1
+
       @Override
       public void run() {
         ClientMessageBus b = (ClientMessageBus) bus;
@@ -95,14 +92,7 @@
         }
       }
     };
-<<<<<<< HEAD
     t.schedule(100);
     delayTestFinish(90000);
-=======
-
-
-    delayTestFinish(60000);
-    t.schedule(2000);
->>>>>>> 851027f1
   }
 }