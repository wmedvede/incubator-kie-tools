--- conflicted
+++ resolved
@@ -126,11 +126,7 @@
     }
 
     classBuilder = (ClassStructureBuilder<?>) loadProxies.finish();
-<<<<<<< HEAD
-    String generatedStr = classBuilder.toJavaString();
-=======
     final String generatedStr = classBuilder.toJavaString();
->>>>>>> 727a8415
     if (Boolean.getBoolean("errai.codegen.printOut")) {
       System.out.println("----[start rpc proxy]---");
       System.out.println(generatedStr);
