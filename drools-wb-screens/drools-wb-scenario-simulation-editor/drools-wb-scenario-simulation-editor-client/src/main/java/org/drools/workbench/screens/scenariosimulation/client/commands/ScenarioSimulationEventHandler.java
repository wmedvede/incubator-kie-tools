--- conflicted
+++ resolved
@@ -405,10 +405,7 @@
         context.getStatus().setClassName(event.getFactType());
         context.getStatus().setPropertyNameElements(event.getPropertyNameElements());
         context.getStatus().setValueClassName(event.getValueClassName());
-<<<<<<< HEAD
-=======
         context.getStatus().setImportPrefix(event.getImportPrefix());
->>>>>>> 7768fe7a
         if (isSameFactProperty(event.getGridWidget(), event.getPropertyNameElements()) &&
                 isSameSelectedColumnType(event.getGridWidget(), event.getValueClassName())) {
             return;
