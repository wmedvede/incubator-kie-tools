--- conflicted
+++ resolved
@@ -6,17 +6,13 @@
   <parent>
     <groupId>org.jboss.integration-platform</groupId>
     <artifactId>jboss-integration-platform-parent</artifactId>
-    <version>6.0.0.CR29</version>
+    <version>6.0.0.CR27</version>
     <relativePath></relativePath>
   </parent>
 
   <groupId>org.jboss.errai.bom</groupId>
   <artifactId>errai-bom</artifactId>
-<<<<<<< HEAD
-  <version>3.2.2-SNAPSHOT</version>
-=======
   <version>4.0.0-SNAPSHOT</version>
->>>>>>> 8cc5e48e
   <packaging>pom</packaging>
   <name>JBoss Errai BOM</name>
 
