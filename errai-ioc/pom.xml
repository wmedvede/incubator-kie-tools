<<<<<<< HEAD
<project xmlns="http://maven.apache.org/POM/4.0.0" xmlns:xsi="http://www.w3.org/2001/XMLSchema-instance"
         xsi:schemaLocation="http://maven.apache.org/POM/4.0.0 http://maven.apache.org/maven-v4_0_0.xsd">
=======
<?xml version="1.0" encoding="UTF-8"?>
<!--
  ~ Copyright 2011 JBoss, by Red Hat, Inc
  ~
  ~ Licensed under the Apache License, Version 2.0 (the "License");
  ~ you may not use this file except in compliance with the License.
  ~ You may obtain a copy of the License at
  ~
  ~    http://www.apache.org/licenses/LICENSE-2.0
  ~
  ~ Unless required by applicable law or agreed to in writing, software
  ~ distributed under the License is distributed on an "AS IS" BASIS,
  ~ WITHOUT WARRANTIES OR CONDITIONS OF ANY KIND, either express or implied.
  ~ See the License for the specific language governing permissions and
  ~ limitations under the License.
  -->
<project xmlns="http://maven.apache.org/POM/4.0.0" xmlns:xsi="http://www.w3.org/2001/XMLSchema-instance"
  xsi:schemaLocation="http://maven.apache.org/POM/4.0.0 http://maven.apache.org/maven-v4_0_0.xsd">
>>>>>>> 865d8e3e
  <modelVersion>4.0.0</modelVersion>
  <name>Errai::IOC</name>
  <artifactId>errai-ioc</artifactId>
  <packaging>jar</packaging>

  <!-- Parent -->
  <parent>
    <groupId>org.jboss.errai</groupId>
    <artifactId>errai-parent</artifactId>
<<<<<<< HEAD
    <version>3.0-SNAPSHOT</version>

=======
    <version>2.2.1-SNAPSHOT</version>
>>>>>>> 865d8e3e
    <relativePath>../pom.xml</relativePath>
  </parent>

  <dependencies>
    <dependency>
      <groupId>org.jboss.errai</groupId>
<<<<<<< HEAD
      <artifactId>errai-config</artifactId>
=======
      <artifactId>errai-bus</artifactId>
>>>>>>> 865d8e3e
      <version>${project.version}</version>
    </dependency>

    <dependency>
      <groupId>org.jboss.errai</groupId>
      <artifactId>errai-codegen</artifactId>
      <version>${project.version}</version>
    </dependency>

    <dependency>
      <groupId>org.jboss.errai</groupId>
<<<<<<< HEAD
      <artifactId>errai-codegen-gwt</artifactId>
      <version>${project.version}</version>
    </dependency>

    <dependency>
      <groupId>org.jboss.errai</groupId>
=======
>>>>>>> 865d8e3e
      <artifactId>errai-tools</artifactId>
      <version>${project.version}</version>
      <scope>test</scope>
    </dependency>

    <dependency>
      <groupId>com.google.inject</groupId>
      <artifactId>guice</artifactId>
<<<<<<< HEAD
=======
      <scope>provided</scope>
>>>>>>> 865d8e3e
    </dependency>

    <dependency>
      <groupId>javax.inject</groupId>
      <artifactId>javax.inject</artifactId>
      <version>1</version>
<<<<<<< HEAD
=======
      <!--<scope>provided</scope> -->
>>>>>>> 865d8e3e
    </dependency>

    <dependency>
      <groupId>org.jboss.errai</groupId>
      <artifactId>errai-javax-enterprise</artifactId>
      <version>${project.version}</version>
    </dependency>

    <dependency>
      <groupId>javax.annotation</groupId>
      <artifactId>jsr250-api</artifactId>
      <version>1.0</version>
      <!--<scope>provided</scope> -->
    </dependency>
    <dependency>
      <groupId>javax.enterprise</groupId>
      <artifactId>cdi-api</artifactId>
<<<<<<< HEAD
      <version>1.0-SP4</version>
=======
>>>>>>> 865d8e3e
      <!--<scope>provided</scope> -->
    </dependency>

    <dependency>
      <groupId>com.google.gwt</groupId>
      <artifactId>gwt-user</artifactId>
<<<<<<< HEAD
      <!-- This should not be packaged with the Errai Distro. There are no
runtime dependencies on it and it breaks deployment on JBoss AS and Tomcat -->
=======
      <!-- This should not be packaged with the Errai Distro. There are no 
        runtime dependencies on it and it breaks deployment on JBoss AS and Tomcat -->
>>>>>>> 865d8e3e
      <scope>provided</scope>
    </dependency>
    <dependency>
      <groupId>com.google.gwt</groupId>
      <artifactId>gwt-dev</artifactId>
<<<<<<< HEAD
      <!-- This should not be packaged with the Errai Distro. There are no
runtime dependencies on it and it breaks deployment on JBoss AS and Tomcat -->
=======
      <!-- This should not be packaged with the Errai Distro. There are no 
        runtime dependencies on it and it breaks deployment on JBoss AS and Tomcat -->
>>>>>>> 865d8e3e
      <scope>provided</scope>
    </dependency>

    <dependency>
      <groupId>org.slf4j</groupId>
      <artifactId>slf4j-log4j12</artifactId>
<<<<<<< HEAD
      <version>${slf4j.version}</version>
      <scope>test</scope>
    </dependency>
=======
      <scope>test</scope>
    </dependency>

    <dependency>
      <groupId>junit</groupId>
      <artifactId>junit</artifactId>

      <!-- src/main/java contains JUnit test harness stuff, so can't use 
        test scope -->
      <scope>provided</scope>
    </dependency>

>>>>>>> 865d8e3e
  </dependencies>

  <profiles>
    <profile>
      <id>integration-test</id>

      <dependencies>
        <dependency>
          <groupId>javax.validation</groupId>
          <artifactId>validation-api</artifactId>
        </dependency>

        <dependency>
          <groupId>javax.validation</groupId>
          <artifactId>validation-api</artifactId>
          <classifier>sources</classifier>
        </dependency>
      </dependencies>

      <build>
        <plugins>
          <plugin>
            <artifactId>maven-surefire-plugin</artifactId>
            <configuration>
              <skipTests>false</skipTests>
              <additionalClasspathElements>
                <additionalClasspathElement>${basedir}/test-classes/</additionalClasspathElement>
                <additionalClasspathElement>${basedir}/src/test/java/</additionalClasspathElement>
              </additionalClasspathElements>
              <useSystemClassLoader>false</useSystemClassLoader>

<<<<<<< HEAD
              <!-- This is required because the BasicIOCTest is run in "simulated client" mode, which
                   prevents subsequent tests from succeeding -->
              <forkMode>pertest</forkMode>

              <argLine>${argLine} -Xmx1500m -Dgwt.gen=/tmp/gwt_test_gen_out/ -Dgwt.args='-testBeginTimeout 5' -Xdebug -Xrunjdwp:transport=dt_socket,server=y,suspend=n,address=5005
              </argLine>
=======
              <!-- This is required because the BasicIOCTest is run in "simulated 
                client" mode, which prevents subsequent tests from succeeding -->
              <forkMode>pertest</forkMode>

              <argLine>-Xmx1500m -Dgwt.gen=/tmp/gwt_test_gen_out/
                -Dgwt.args='-testBeginTimeout 5' -Xdebug
                -Xrunjdwp:transport=dt_socket,server=y,suspend=n,address=5005</argLine>
>>>>>>> 865d8e3e

              <systemProperties>
                <property>
                  <name>java.io.tmpdir</name>
                  <value>${project.build.directory}</value>
                </property>
                <property>
                  <name>log4j.output.dir</name>
                  <value>${project.build.directory}</value>
                </property>

                <!-- Must disable long polling for automated tests to succeed -->
                <property>
                  <name>org.jboss.errai.bus.do_long_poll</name>
                  <value>false</value>
                </property>

<<<<<<< HEAD
                <!-- Do not accidently package server test marshallers when
              building Errai -->
=======
                <!-- Do not accidently package server test marshallers when 
                  building Errai -->
>>>>>>> 865d8e3e
                <property>
                  <name>errai.marshalling.server.classOutput.enabled</name>
                  <value>false</value>
                </property>
              </systemProperties>

              <includes>
                <include>**/*Test.java</include>
              </includes>
              <excludes>
                <exclude>**/IOCTests.java</exclude>
              </excludes>
            </configuration>
          </plugin>
        </plugins>
      </build>
    </profile>
  </profiles>

</project><|MERGE_RESOLUTION|>--- conflicted
+++ resolved
@@ -1,7 +1,3 @@
-<<<<<<< HEAD
-<project xmlns="http://maven.apache.org/POM/4.0.0" xmlns:xsi="http://www.w3.org/2001/XMLSchema-instance"
-         xsi:schemaLocation="http://maven.apache.org/POM/4.0.0 http://maven.apache.org/maven-v4_0_0.xsd">
-=======
 <?xml version="1.0" encoding="UTF-8"?>
 <!--
   ~ Copyright 2011 JBoss, by Red Hat, Inc
@@ -20,7 +16,6 @@
   -->
 <project xmlns="http://maven.apache.org/POM/4.0.0" xmlns:xsi="http://www.w3.org/2001/XMLSchema-instance"
   xsi:schemaLocation="http://maven.apache.org/POM/4.0.0 http://maven.apache.org/maven-v4_0_0.xsd">
->>>>>>> 865d8e3e
   <modelVersion>4.0.0</modelVersion>
   <name>Errai::IOC</name>
   <artifactId>errai-ioc</artifactId>
@@ -30,23 +25,14 @@
   <parent>
     <groupId>org.jboss.errai</groupId>
     <artifactId>errai-parent</artifactId>
-<<<<<<< HEAD
     <version>3.0-SNAPSHOT</version>
-
-=======
-    <version>2.2.1-SNAPSHOT</version>
->>>>>>> 865d8e3e
     <relativePath>../pom.xml</relativePath>
   </parent>
 
   <dependencies>
     <dependency>
       <groupId>org.jboss.errai</groupId>
-<<<<<<< HEAD
       <artifactId>errai-config</artifactId>
-=======
-      <artifactId>errai-bus</artifactId>
->>>>>>> 865d8e3e
       <version>${project.version}</version>
     </dependency>
 
@@ -58,15 +44,12 @@
 
     <dependency>
       <groupId>org.jboss.errai</groupId>
-<<<<<<< HEAD
       <artifactId>errai-codegen-gwt</artifactId>
       <version>${project.version}</version>
     </dependency>
 
     <dependency>
       <groupId>org.jboss.errai</groupId>
-=======
->>>>>>> 865d8e3e
       <artifactId>errai-tools</artifactId>
       <version>${project.version}</version>
       <scope>test</scope>
@@ -75,20 +58,12 @@
     <dependency>
       <groupId>com.google.inject</groupId>
       <artifactId>guice</artifactId>
-<<<<<<< HEAD
-=======
-      <scope>provided</scope>
->>>>>>> 865d8e3e
     </dependency>
 
     <dependency>
       <groupId>javax.inject</groupId>
       <artifactId>javax.inject</artifactId>
       <version>1</version>
-<<<<<<< HEAD
-=======
-      <!--<scope>provided</scope> -->
->>>>>>> 865d8e3e
     </dependency>
 
     <dependency>
@@ -101,51 +76,30 @@
       <groupId>javax.annotation</groupId>
       <artifactId>jsr250-api</artifactId>
       <version>1.0</version>
-      <!--<scope>provided</scope> -->
     </dependency>
     <dependency>
       <groupId>javax.enterprise</groupId>
       <artifactId>cdi-api</artifactId>
-<<<<<<< HEAD
-      <version>1.0-SP4</version>
-=======
->>>>>>> 865d8e3e
-      <!--<scope>provided</scope> -->
     </dependency>
 
     <dependency>
       <groupId>com.google.gwt</groupId>
       <artifactId>gwt-user</artifactId>
-<<<<<<< HEAD
-      <!-- This should not be packaged with the Errai Distro. There are no
-runtime dependencies on it and it breaks deployment on JBoss AS and Tomcat -->
-=======
       <!-- This should not be packaged with the Errai Distro. There are no 
         runtime dependencies on it and it breaks deployment on JBoss AS and Tomcat -->
->>>>>>> 865d8e3e
       <scope>provided</scope>
     </dependency>
     <dependency>
       <groupId>com.google.gwt</groupId>
       <artifactId>gwt-dev</artifactId>
-<<<<<<< HEAD
-      <!-- This should not be packaged with the Errai Distro. There are no
-runtime dependencies on it and it breaks deployment on JBoss AS and Tomcat -->
-=======
       <!-- This should not be packaged with the Errai Distro. There are no 
         runtime dependencies on it and it breaks deployment on JBoss AS and Tomcat -->
->>>>>>> 865d8e3e
       <scope>provided</scope>
     </dependency>
 
     <dependency>
       <groupId>org.slf4j</groupId>
       <artifactId>slf4j-log4j12</artifactId>
-<<<<<<< HEAD
-      <version>${slf4j.version}</version>
-      <scope>test</scope>
-    </dependency>
-=======
       <scope>test</scope>
     </dependency>
 
@@ -158,7 +112,6 @@
       <scope>provided</scope>
     </dependency>
 
->>>>>>> 865d8e3e
   </dependencies>
 
   <profiles>
@@ -190,22 +143,12 @@
               </additionalClasspathElements>
               <useSystemClassLoader>false</useSystemClassLoader>
 
-<<<<<<< HEAD
               <!-- This is required because the BasicIOCTest is run in "simulated client" mode, which
                    prevents subsequent tests from succeeding -->
               <forkMode>pertest</forkMode>
 
               <argLine>${argLine} -Xmx1500m -Dgwt.gen=/tmp/gwt_test_gen_out/ -Dgwt.args='-testBeginTimeout 5' -Xdebug -Xrunjdwp:transport=dt_socket,server=y,suspend=n,address=5005
               </argLine>
-=======
-              <!-- This is required because the BasicIOCTest is run in "simulated 
-                client" mode, which prevents subsequent tests from succeeding -->
-              <forkMode>pertest</forkMode>
-
-              <argLine>-Xmx1500m -Dgwt.gen=/tmp/gwt_test_gen_out/
-                -Dgwt.args='-testBeginTimeout 5' -Xdebug
-                -Xrunjdwp:transport=dt_socket,server=y,suspend=n,address=5005</argLine>
->>>>>>> 865d8e3e
 
               <systemProperties>
                 <property>
@@ -223,13 +166,8 @@
                   <value>false</value>
                 </property>
 
-<<<<<<< HEAD
-                <!-- Do not accidently package server test marshallers when
-              building Errai -->
-=======
                 <!-- Do not accidently package server test marshallers when 
                   building Errai -->
->>>>>>> 865d8e3e
                 <property>
                   <name>errai.marshalling.server.classOutput.enabled</name>
                   <value>false</value>
