<?xml version="1.0" encoding="UTF-8"?>
<!--
  ~ Copyright 2011 JBoss, by Red Hat, Inc
  ~
  ~ Licensed under the Apache License, Version 2.0 (the "License");
  ~ you may not use this file except in compliance with the License.
  ~ You may obtain a copy of the License at
  ~
  ~    http://www.apache.org/licenses/LICENSE-2.0
  ~
  ~ Unless required by applicable law or agreed to in writing, software
  ~ distributed under the License is distributed on an "AS IS" BASIS,
  ~ WITHOUT WARRANTIES OR CONDITIONS OF ANY KIND, either express or implied.
  ~ See the License for the specific language governing permissions and
  ~ limitations under the License.
  -->
<project xmlns="http://maven.apache.org/POM/4.0.0" xmlns:xsi="http://www.w3.org/2001/XMLSchema-instance"
  xsi:schemaLocation="http://maven.apache.org/POM/4.0.0 http://maven.apache.org/maven-v4_0_0.xsd">
  <modelVersion>4.0.0</modelVersion>
  <name>Errai::IOC</name>
  <artifactId>errai-ioc</artifactId>
  <packaging>jar</packaging>

  <!-- Parent -->
  <parent>
    <groupId>org.jboss.errai</groupId>
    <artifactId>errai-parent</artifactId>
    <version>3.0-SNAPSHOT</version>
    <relativePath>../pom.xml</relativePath>
  </parent>

  <dependencies>
    <dependency>
      <groupId>org.jboss.errai</groupId>
      <artifactId>errai-config</artifactId>
      <version>${project.version}</version>
    </dependency>

    <dependency>
      <groupId>org.jboss.errai</groupId>
      <artifactId>errai-codegen</artifactId>
      <version>${project.version}</version>
    </dependency>

    <dependency>
      <groupId>org.jboss.errai</groupId>
      <artifactId>errai-codegen-gwt</artifactId>
      <version>${project.version}</version>
    </dependency>

    <dependency>
      <groupId>org.jboss.errai</groupId>
      <artifactId>errai-tools</artifactId>
      <version>${project.version}</version>
      <scope>test</scope>
    </dependency>

    <dependency>
      <groupId>com.google.inject</groupId>
      <artifactId>guice</artifactId>
    </dependency>

    <dependency>
      <groupId>javax.inject</groupId>
      <artifactId>javax.inject</artifactId>
      <version>1</version>
    </dependency>

    <dependency>
      <groupId>org.jboss.errai</groupId>
      <artifactId>errai-javax-enterprise</artifactId>
      <version>${project.version}</version>
    </dependency>

    <dependency>
      <groupId>javax.annotation</groupId>
      <artifactId>jsr250-api</artifactId>
      <version>1.0</version>
    </dependency>
    <dependency>
      <groupId>javax.enterprise</groupId>
      <artifactId>cdi-api</artifactId>
    </dependency>

    <dependency>
      <groupId>com.google.gwt</groupId>
      <artifactId>gwt-user</artifactId>
      <!-- This should not be packaged with the Errai Distro. There are no 
        runtime dependencies on it and it breaks deployment on JBoss AS and Tomcat -->
      <scope>provided</scope>
    </dependency>
    <dependency>
      <groupId>com.google.gwt</groupId>
      <artifactId>gwt-dev</artifactId>
      <!-- This should not be packaged with the Errai Distro. There are no 
        runtime dependencies on it and it breaks deployment on JBoss AS and Tomcat -->
      <scope>provided</scope>
    </dependency>

    <dependency>
      <groupId>org.slf4j</groupId>
      <artifactId>slf4j-log4j12</artifactId>
      <scope>test</scope>
    </dependency>

    <dependency>
      <groupId>junit</groupId>
      <artifactId>junit</artifactId>

      <!-- src/main/java contains JUnit test harness stuff, so can't use 
        test scope -->
      <scope>provided</scope>
    </dependency>

  </dependencies>

  <profiles>
    <profile>
      <id>integration-test</id>

      <dependencies>
        <dependency>
          <groupId>javax.validation</groupId>
          <artifactId>validation-api</artifactId>
        </dependency>

        <dependency>
          <groupId>javax.validation</groupId>
          <artifactId>validation-api</artifactId>
          <classifier>sources</classifier>
        </dependency>
      </dependencies>

      <build>
        <plugins>
          <plugin>
            <artifactId>maven-surefire-plugin</artifactId>
            <configuration>
              <skipTests>false</skipTests>
              <additionalClasspathElements>
                <additionalClasspathElement>${basedir}/test-classes/</additionalClasspathElement>
                <additionalClasspathElement>${basedir}/src/test/java/</additionalClasspathElement>
              </additionalClasspathElements>
              <useSystemClassLoader>false</useSystemClassLoader>

              <!-- This is required because the BasicIOCTest is run in "simulated client" mode, which
                   prevents subsequent tests from succeeding -->
              <forkMode>pertest</forkMode>

<<<<<<< HEAD
              <argLine>${argLine} -Xmx1500m -Dgwt.gen=/tmp/gwt_test_gen_out/ -Dgwt.args='-testBeginTimeout 5' -Xdebug -Xrunjdwp:transport=dt_socket,server=y,suspend=n,address=5005
              </argLine>
=======
              <argLine>-Xmx1500m -Dgwt.gen=/tmp/gwt_test_gen_out/ -Dgwt.args='-testBeginTimeout 5' -Xdebug -Xrunjdwp:transport=dt_socket,server=y,suspend=n,address=5005</argLine>
>>>>>>> 2207be17

              <systemProperties>
                <property>
                  <name>java.io.tmpdir</name>
                  <value>${project.build.directory}</value>
                </property>
                <property>
                  <name>log4j.output.dir</name>
                  <value>${project.build.directory}</value>
                </property>

                <!-- Must disable long polling for automated tests to succeed -->
                <property>
                  <name>org.jboss.errai.bus.do_long_poll</name>
                  <value>false</value>
                </property>

                <!-- Do not accidently package server test marshallers when 
                  building Errai -->
                <property>
                  <name>errai.marshalling.server.classOutput.enabled</name>
                  <value>false</value>
                </property>
              </systemProperties>

              <includes>
                <include>**/*Test.java</include>
              </includes>
              <excludes>
                <exclude>**/IOCTests.java</exclude>
              </excludes>
            </configuration>
          </plugin>
        </plugins>
      </build>
    </profile>
  </profiles>

</project><|MERGE_RESOLUTION|>--- conflicted
+++ resolved
@@ -147,12 +147,7 @@
                    prevents subsequent tests from succeeding -->
               <forkMode>pertest</forkMode>
 
-<<<<<<< HEAD
-              <argLine>${argLine} -Xmx1500m -Dgwt.gen=/tmp/gwt_test_gen_out/ -Dgwt.args='-testBeginTimeout 5' -Xdebug -Xrunjdwp:transport=dt_socket,server=y,suspend=n,address=5005
-              </argLine>
-=======
               <argLine>-Xmx1500m -Dgwt.gen=/tmp/gwt_test_gen_out/ -Dgwt.args='-testBeginTimeout 5' -Xdebug -Xrunjdwp:transport=dt_socket,server=y,suspend=n,address=5005</argLine>
->>>>>>> 2207be17
 
               <systemProperties>
                 <property>
