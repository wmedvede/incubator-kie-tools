--- conflicted
+++ resolved
@@ -39,7 +39,6 @@
 import org.jboss.errai.ioc.rebind.ioc.extension.RuleDef;
 import org.jboss.errai.ioc.rebind.ioc.graph.Dependency;
 import org.jboss.errai.ioc.rebind.ioc.graph.GraphBuilder;
-import org.jboss.errai.ioc.rebind.ioc.graph.GraphSort;
 import org.jboss.errai.ioc.rebind.ioc.graph.SortUnit;
 import org.jboss.errai.ioc.rebind.ioc.injector.ContextualProviderInjector;
 import org.jboss.errai.ioc.rebind.ioc.injector.Injector;
@@ -397,7 +396,6 @@
     }
     while (!processingTasksStack.isEmpty());
 
-<<<<<<< HEAD
     final List<SortUnit> toSort = injectionContext.getGraphBuilder().build();
     final List<SortUnit> list = GraphSort.sortGraph(toSort);
 
@@ -423,22 +421,16 @@
         injectionContext.addKnownTypesWithCycles(knownCycles);
       }
     }
-=======
-    List<SortUnit> toSort = graphBuilder.build();
-    List<SortUnit> list = GraphSort.sortGraph(toSort);
->>>>>>> ca8118b5
-
-//    final Set<List<SortUnit>> partitions = sortAndPartitionGraph(toSort);
-//    for (final List<SortUnit> partitionList : partitions) {
-     // context.globalAppend(new SplitPoint());
-      for (final SortUnit unit : list) {
-        for (final Object item : unit.getItems()) {
-          if (item instanceof ProcessingDelegate) {
-            ((ProcessingDelegate) item).process();
-          }
+
+
+    for (final SortUnit unit : list) {
+      for (final Object item : unit.getItems()) {
+        if (item instanceof ProcessingDelegate) {
+          ((ProcessingDelegate) item).process();
         }
+      }
 //      }
-    }
+  }
   }
 
   @SuppressWarnings("unchecked")
