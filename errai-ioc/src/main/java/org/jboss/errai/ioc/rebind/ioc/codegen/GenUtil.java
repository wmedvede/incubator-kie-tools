package org.jboss.errai.ioc.rebind.ioc.codegen;

import org.jboss.errai.ioc.rebind.ioc.codegen.builder.values.LiteralFactory;
import org.jboss.errai.ioc.rebind.ioc.codegen.exception.InvalidTypeException;
import org.jboss.errai.ioc.rebind.ioc.codegen.exception.OutOfScopeException;
<<<<<<< HEAD
import org.jboss.errai.ioc.rebind.ioc.codegen.exception.TypeNotIterableException;
import org.jboss.errai.ioc.rebind.ioc.codegen.meta.MetaClass;
=======
import org.mvel2.DataConversion;
>>>>>>> 033b19d3

/**
 * @author Mike Brock <cbrock@redhat.com>
 * @author Christian Sadilek <csadilek@redhat.com>
 */
public class GenUtil {
    public static Statement[] generateCallParameters(Context context, Object... parameters) {
        Statement[] statements = new Statement[parameters.length];
        int i = 0;
        for (Object o : parameters) {
            statements[i++] = generate(context, o);
        }
        return statements;
    }

    public static Statement generate(Context context, Object o) {
        if (o instanceof Reference) {
            return context.getVariable(((Reference) o).getName());
        } else if (o instanceof Variable) {
            Variable v = (Variable) o;
            if (context.isScoped(v)) {
                return v;
            } else {
                throw new OutOfScopeException("variable cannot be referenced from this scope: " + v.getName());
            }
        } else if (o instanceof Statement) {
            return (Statement) o;
        } else {
            return LiteralFactory.getLiteral(o);
        }
    }
<<<<<<< HEAD
    
    public static void assertIsIterable(Statement statement) {
        try {
            Class<?> cls = Class.forName(statement.getType().getFullyQualifedName(), false,
                    Thread.currentThread().getContextClassLoader());

            if (!cls.isArray() && !Iterable.class.isAssignableFrom(cls))
                throw new TypeNotIterableException(statement.generate());
        } catch (ClassNotFoundException e) {
            throw new IllegalArgumentException(e);
        }
    }

    public static MetaClass getComponentType(Statement statement) {
        try {
            Class<?> cls = Class.forName(statement.getType().getFullyQualifedName(), false,
                    Thread.currentThread().getContextClassLoader());

            if (cls.getComponentType() != null)
                return MetaClassFactory.get(cls.getComponentType());

            return null;
        } catch (ClassNotFoundException e) {
            throw new IllegalArgumentException(e);
        }
    }

    public static void assertAssignableTypes(MetaClass from, MetaClass to) {
        try {
            Class<?> fromCls = Class.forName(from.getFullyQualifedName(), false,
                    Thread.currentThread().getContextClassLoader());

            Class<?> toCls = Class.forName(to.getFullyQualifedName(), false,
                    Thread.currentThread().getContextClassLoader());

            if (!toCls.isAssignableFrom(fromCls))
                throw new InvalidTypeException(to.getFullyQualifedName() +
                        " is not assignable from " + from.getFullyQualifedName());

        } catch (ClassNotFoundException e) {
            throw new IllegalArgumentException(e);
=======

    public static Statement doInference(Context context, Object input, Class<?> targetType) {
        if (DataConversion.canConvert(targetType, input.getClass())) {
            return generate(context, DataConversion.convert(input, targetType));
        } else {
            throw new RuntimeException("cannot inference");
>>>>>>> 033b19d3
        }
    }
}<|MERGE_RESOLUTION|>--- conflicted
+++ resolved
@@ -3,12 +3,9 @@
 import org.jboss.errai.ioc.rebind.ioc.codegen.builder.values.LiteralFactory;
 import org.jboss.errai.ioc.rebind.ioc.codegen.exception.InvalidTypeException;
 import org.jboss.errai.ioc.rebind.ioc.codegen.exception.OutOfScopeException;
-<<<<<<< HEAD
 import org.jboss.errai.ioc.rebind.ioc.codegen.exception.TypeNotIterableException;
 import org.jboss.errai.ioc.rebind.ioc.codegen.meta.MetaClass;
-=======
 import org.mvel2.DataConversion;
->>>>>>> 033b19d3
 
 /**
  * @author Mike Brock <cbrock@redhat.com>
@@ -40,7 +37,6 @@
             return LiteralFactory.getLiteral(o);
         }
     }
-<<<<<<< HEAD
     
     public static void assertIsIterable(Statement statement) {
         try {
@@ -82,14 +78,14 @@
 
         } catch (ClassNotFoundException e) {
             throw new IllegalArgumentException(e);
-=======
-
+        }
+    }
+      
     public static Statement doInference(Context context, Object input, Class<?> targetType) {
         if (DataConversion.canConvert(targetType, input.getClass())) {
             return generate(context, DataConversion.convert(input, targetType));
         } else {
             throw new RuntimeException("cannot inference");
->>>>>>> 033b19d3
         }
     }
 }