/*
 * Copyright 2011 JBoss, a divison Red Hat, Inc
 *
 * Licensed under the Apache License, Version 2.0 (the "License");
 * you may not use this file except in compliance with the License.
 * You may obtain a copy of the License at
 *
 *    http://www.apache.org/licenses/LICENSE-2.0
 *
 * Unless required by applicable law or agreed to in writing, software
 * distributed under the License is distributed on an "AS IS" BASIS,
 * WITHOUT WARRANTIES OR CONDITIONS OF ANY KIND, either express or implied.
 * See the License for the specific language governing permissions and
 * limitations under the License.
 */

package org.jboss.errai.ioc.rebind.ioc;

import static org.jboss.errai.ioc.rebind.ioc.InjectUtil.getPrivateFieldInjectorName;
import static org.jboss.errai.ioc.rebind.ioc.InjectUtil.resolveInjectionDependencies;

import java.lang.annotation.Annotation;

import org.jboss.errai.ioc.rebind.IOCProcessingContext;
import org.jboss.errai.ioc.rebind.ioc.codegen.meta.MetaClass;
import org.jboss.errai.ioc.rebind.ioc.codegen.meta.MetaConstructor;
import org.jboss.errai.ioc.rebind.ioc.codegen.meta.MetaField;
import org.jboss.errai.ioc.rebind.ioc.codegen.meta.MetaMethod;
import org.jboss.errai.ioc.rebind.ioc.codegen.meta.MetaParameter;
import org.jboss.errai.ioc.rebind.ioc.codegen.util.Refs;
import org.jboss.errai.ioc.rebind.ioc.codegen.util.Stmt;

public class InjectionTask {
  protected final TaskType injectType;
  protected final Injector injector;

  protected MetaConstructor constructor;
  protected MetaField field;
  protected MetaMethod method;
  protected MetaClass type;
  protected MetaParameter parm;


  public InjectionTask(Injector injector, MetaField field) {
    this.injectType = !field.isPublic() ? TaskType.PrivateField : TaskType.Field;
    this.injector = injector;
    this.field = field;
  }

  public InjectionTask(Injector injector, MetaMethod method) {
    this.injectType = TaskType.Method;
    this.injector = injector;
    this.method = method;
  }

  public InjectionTask(Injector injector, MetaParameter parm) {
    this.injectType = TaskType.Parameter;
    this.injector = injector;
    this.parm = parm;
  }

  public InjectionTask(Injector injector, MetaClass type) {
    this.injectType = TaskType.Type;
    this.injector = injector;
    this.type = type;
  }

  @SuppressWarnings({"unchecked"})
  public boolean doTask(InjectionContext ctx) {
    IOCProcessingContext processingContext = ctx.getProcessingContext();

    InjectableInstance<? extends Annotation> injectableInstance
            = new InjectableInstance(null, injectType, constructor, method, field, type, parm, injector, ctx);

    Injector inj;

    switch (injectType) {
      case Type:
        ctx.getQualifiedInjector(type,
                JSR299QualifyingMetadata.createFromAnnotations(injectableInstance.getQualifiers()));
        break;

      case PrivateField:
        if (!ctx.isInjectable(field.getType())) {
          return false;
        }

        try {
          inj = ctx.getQualifiedInjector(field.getType(),
                  JSR299QualifyingMetadata.createFromAnnotations(injectableInstance.getQualifiers()));

        }
        catch (InjectionFailure e) {
          e.setTarget(toString());
          throw e;
        }

        processingContext.append(
                Stmt.invokeStatic(processingContext.getBootstrapClass(), getPrivateFieldInjectorName(field),
                                Refs.get(injector.getVarName()), inj.getType(ctx, injectableInstance))
        );

        ctx.addExposedField(field);
        break;

      case Field:
        if (!ctx.isInjectable(field.getType())) {
          return false;
        }

        try {
          inj = ctx.getQualifiedInjector(field.getType(),
                  JSR299QualifyingMetadata.createFromAnnotations(injectableInstance.getQualifiers()));
        }
        catch (InjectionFailure e) {
          e.setTarget(toString());
          throw e;
        }

        processingContext.append(
            Stmt.loadVariable(injector.getVarName()).loadField(field.getName()).assignValue(inj.getType(ctx,
                        injectableInstance))
        );

        break;

      case Method:
        if (!ctx.isInjectable(method.getParameters()[0].getType())) {
          return false;
        }

        processingContext.append(
<<<<<<< HEAD
                Stmt.loadVariable(injector.getVarName()).invoke(method, 
                    resolveInjectionDependencies(method.getParameters(), ctx, injectableInstance))
=======
                Stmt.create()
                        .loadVariable(injector.getVarName()).invoke(method,
                        resolveInjectionDependencies(method.getParameters(), ctx, method))
>>>>>>> 1559ca87
        );

        break;
    }

    return true;
  }

  public TaskType getInjectType() {
    return injectType;
  }

  public Injector getInjector() {
    return injector;
  }

  public MetaField getField() {
    return field;
  }

  public MetaMethod getMethod() {
    return method;
  }

  public void setMethod(MetaMethod method) {
    if (this.method == null)
      this.method = method;
  }

  public void setField(MetaField field) {
    if (this.field == null)
      this.field = field;
  }

  public String toString() {
    switch (injectType) {
      case Type:
        return type.getFullyQualifiedName();
      case Method:
        return method.getDeclaringClass().getFullyQualifiedName() + "." + method.getName() + "()::" + method
                .getReturnType().getFullyQualifiedName();
      case PrivateField:
      case Field:
        return field.getDeclaringClass().getFullyQualifiedName() + "." + field.getName() + "::" + field.getType()
                .getFullyQualifiedName();
    }

    return null;
  }
}<|MERGE_RESOLUTION|>--- conflicted
+++ resolved
@@ -130,14 +130,8 @@
         }
 
         processingContext.append(
-<<<<<<< HEAD
-                Stmt.loadVariable(injector.getVarName()).invoke(method, 
-                    resolveInjectionDependencies(method.getParameters(), ctx, injectableInstance))
-=======
-                Stmt.create()
-                        .loadVariable(injector.getVarName()).invoke(method,
+                Stmt.loadVariable(injector.getVarName()).invoke(method,
                         resolveInjectionDependencies(method.getParameters(), ctx, method))
->>>>>>> 1559ca87
         );
 
         break;
