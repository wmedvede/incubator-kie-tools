--- conflicted
+++ resolved
@@ -16,10 +16,7 @@
 
 package org.jboss.errai.ioc.rebind.ioc.codegen.meta.impl;
 
-import java.lang.annotation.Annotation;
-import java.lang.reflect.Constructor;
-import java.lang.reflect.Method;
-
+import com.google.gwt.core.ext.typeinfo.JClassType;
 import org.jboss.errai.ioc.rebind.ioc.InjectUtil;
 import org.jboss.errai.ioc.rebind.ioc.codegen.MetaClassFactory;
 import org.jboss.errai.ioc.rebind.ioc.codegen.meta.MetaClass;
@@ -28,15 +25,9 @@
 import org.jboss.errai.ioc.rebind.ioc.codegen.meta.MetaParameterizedType;
 import org.mvel2.util.ParseTools;
 
-<<<<<<< HEAD
 import java.lang.annotation.Annotation;
 import java.lang.reflect.Constructor;
 import java.lang.reflect.Method;
-import java.util.ArrayList;
-import java.util.List;
-=======
-import com.google.gwt.core.ext.typeinfo.JClassType;
->>>>>>> 1cea10ce
 
 /**
  * @author Mike Brock <cbrock@redhat.com>
@@ -109,36 +100,6 @@
         return getBestMatchingMethod(name, MetaClassFactory.asClassArray(parameters));
     }
 
-    @Override
-    public MetaMethod getBestMatchingStaticMethod(String name, Class... parameters) {
-        Class<?> cls = asClass();
-        MetaMethod[] staticMethods = getStaticMethods();
-
-
-        // Method m = ParseTools.getBestCandidate(parameters, cls, getStaticMethods(), false);
-
-
-        return null;
-    }
-
-    @Override
-    public MetaMethod getBestMatchingStaticMethod(String name, MetaClass... parameters) {
-        return null;
-    }
-
-    private MetaMethod[] getStaticMethods() {
-        List<MetaMethod> methods = new ArrayList<MetaMethod>();
-
-        for (MetaMethod method : getMethods()) {
-            if (method.isStatic()) {
-                methods.add(method);
-            }
-        }
-
-        return methods.toArray(new MetaMethod[methods.size()]);
-    }
-
-
     public MetaConstructor getBestMatchingConstructor(Class... parameters) {
         Class<?> cls = asClass();
         Constructor c = ParseTools.getBestConstructorCandidate(parameters, cls, false);
