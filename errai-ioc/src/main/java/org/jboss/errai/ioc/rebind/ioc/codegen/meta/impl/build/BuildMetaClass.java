--- conflicted
+++ resolved
@@ -291,11 +291,8 @@
     typeVariables.add(typeVariable);
   }
 
-<<<<<<< HEAD
-=======
-
-  @Override
->>>>>>> 2f3f7132
+
+  @Override
   public String toJavaString() {
     StringBuilder buf = new StringBuilder();
 
