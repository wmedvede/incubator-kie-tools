/*
 * Copyright 2011 JBoss, by Red Hat, Inc
 *
 * Licensed under the Apache License, Version 2.0 (the "License");
 * you may not use this file except in compliance with the License.
 * You may obtain a copy of the License at
 *
 *    http://www.apache.org/licenses/LICENSE-2.0
 *  
 * Unless required by applicable law or agreed to in writing, software
 * distributed under the License is distributed on an "AS IS" BASIS,
 * WITHOUT WARRANTIES OR CONDITIONS OF ANY KIND, either express or implied.
 * See the License for the specific language governing permissions and
 * limitations under the License.
 */

package org.jboss.errai.ioc.rebind.ioc.graph;

import org.jboss.errai.codegen.meta.MetaClass;

import java.util.ArrayList;
import java.util.Collection;
import java.util.Collections;
import java.util.HashSet;
import java.util.IdentityHashMap;
import java.util.LinkedHashMap;
import java.util.LinkedHashSet;
import java.util.List;
import java.util.Map;
import java.util.Set;

/**
 * Topological sort algorithm to sort the dependency graph prior to emission of the generated code for the IOC
 * bootstrapper.
 *
 * @author Mike Brock
 */
public final class GraphSort {
  private GraphSort() {
  }

  /**
   * Performs of a topological sort and returns a new list of sorted {@link SortUnit}s.
   *
   * @param in
   *         a list of sort units to be sorted.
   *
   * @return a new sorted lis
   */
  public static List<SortUnit> sortGraph(final Collection<SortUnit> in) {
    final List<SortUnit> sortUnitList = topologicalSort(new ArrayList<SortUnit>(in));
    Collections.sort(sortUnitList);
    return sortUnitList;
  }

  public static Set<List<SortUnit>> sortAndPartitionGraph(final Collection<SortUnit> in) {
    final Map<MetaClass, Set<SortUnit>> builderMap = new LinkedHashMap<MetaClass, Set<SortUnit>>();

    for (final SortUnit unit : sortGraph(in)) {
      final Set<SortUnit> traversal = new HashSet<SortUnit>();
      _traverseGraphExtent(traversal, unit);

<<<<<<< HEAD
      Set<SortUnit> partition = null;
      for (final SortUnit sortUnit : traversal) {
        if (builderMap.containsKey(sortUnit.getType())) {
          partition = builderMap.get(sortUnit.getType());
          break;
=======
      final Set<SortUnit> partition = new HashSet<SortUnit>(traversal);
      for (final SortUnit tUnit : traversal) {
        final Set<SortUnit> c = builderMap.get(tUnit.getType());
        if (c != null) {
          partition.addAll(c);
>>>>>>> 4bc69dbc
        }
      }

      for (final SortUnit partitionedUnit : partition) {
        builderMap.put(partitionedUnit.getType(), partition);
      }
    }

    final Set<List<SortUnit>> consolidated = new LinkedHashSet<List<SortUnit>>();
    final Map<Set<SortUnit>, List<SortUnit>> sortingCache = new IdentityHashMap<Set<SortUnit>, List<SortUnit>>();

    for (final Map.Entry<MetaClass, Set<SortUnit>> metaClassSetEntry : builderMap.entrySet()) {
      if (!sortingCache.containsKey(metaClassSetEntry.getValue())) {
        sortingCache.put(metaClassSetEntry.getValue(), sortGraph(metaClassSetEntry.getValue()));
      }

      consolidated.add(sortingCache.get(metaClassSetEntry.getValue()));
    }

    return consolidated;
  }

  private static void _traverseGraphExtent(final Set<SortUnit> partition,
                                           final SortUnit toVisit) {
    if (partition.contains(toVisit)) return;
    partition.add(toVisit);

    for (final SortUnit dep : toVisit.getDependencies()) {
      _traverseGraphExtent(partition, dep);
    }
  }

  private static List<SortUnit> topologicalSort(final List<SortUnit> toSort) {
    final Set<String> visited = new HashSet<String>();
    final List<SortUnit> sorted = new ArrayList<SortUnit>();
    for (final SortUnit n : toSort) {
      _topologicalSort(visited, sorted, n);
    }
    return sorted;
  }

  private static void _topologicalSort(final Set<String> visited,
                                       final List<SortUnit> sorted,
                                       final SortUnit n) {

    if (!visited.contains(n.getType().getFullyQualifiedName())) {
      visited.add(n.getType().getFullyQualifiedName());
      for (final SortUnit m : n.getDependencies()) {
        _topologicalSort(visited, sorted, m);
      }
      sorted.add(n);
    }
  }
}<|MERGE_RESOLUTION|>--- conflicted
+++ resolved
@@ -60,19 +60,11 @@
       final Set<SortUnit> traversal = new HashSet<SortUnit>();
       _traverseGraphExtent(traversal, unit);
 
-<<<<<<< HEAD
-      Set<SortUnit> partition = null;
-      for (final SortUnit sortUnit : traversal) {
-        if (builderMap.containsKey(sortUnit.getType())) {
-          partition = builderMap.get(sortUnit.getType());
-          break;
-=======
       final Set<SortUnit> partition = new HashSet<SortUnit>(traversal);
       for (final SortUnit tUnit : traversal) {
         final Set<SortUnit> c = builderMap.get(tUnit.getType());
         if (c != null) {
           partition.addAll(c);
->>>>>>> 4bc69dbc
         }
       }
 
