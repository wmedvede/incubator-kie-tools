--- conflicted
+++ resolved
@@ -53,10 +53,6 @@
     return sortUnitList;
   }
 
-<<<<<<< HEAD
-=======
-
->>>>>>> 40c9da20
   public static Set<List<SortUnit>> sortAndPartitionGraph(final Collection<SortUnit> in) {
     final Map<MetaClass, Set<SortUnit>> builderMap = new LinkedHashMap<MetaClass, Set<SortUnit>>();
 
@@ -86,11 +82,8 @@
     final Set<List<SortUnit>> consolidated = new LinkedHashSet<List<SortUnit>>();
     final Map<Set<SortUnit>, List<SortUnit>> sortingCache = new IdentityHashMap<Set<SortUnit>, List<SortUnit>>();
 
-<<<<<<< HEAD
-    for (final Map.Entry<MetaClass, Set<SortUnit>> metaClassSetEntry : _consolidatePartitions(builderMap).entrySet()) {
-=======
+
     for (final Map.Entry<MetaClass, Set<SortUnit>> metaClassSetEntry : builderMap.entrySet()) {
->>>>>>> 40c9da20
       if (!sortingCache.containsKey(metaClassSetEntry.getValue())) {
         sortingCache.put(metaClassSetEntry.getValue(), sortGraph(metaClassSetEntry.getValue()));
       }
@@ -99,51 +92,6 @@
     }
 
     return consolidated;
-  }
-
-<<<<<<< HEAD
-  private static Map<MetaClass, Set<SortUnit>> _consolidatePartitions(final Map<MetaClass, Set<SortUnit>> partitionedMap) {
-    final Map<MetaClass, Set<SortUnit>> consolidated = new LinkedHashMap<MetaClass, Set<SortUnit>>(partitionedMap);
-
-    final Set<Map.Entry<MetaClass, Set<SortUnit>>> entries = partitionedMap.entrySet();
-    for (final Map.Entry<MetaClass, Set<SortUnit>> metaClassSetEntry : entries) {
-      final Set<SortUnit> value = metaClassSetEntry.getValue();
-
-      for (final SortUnit unit : value) {
-        final Set<SortUnit> part = partitionedMap.get(unit.getType());
-
-        if (part != value) {
-          final Set<SortUnit> combined = new HashSet<SortUnit>();
-          combined.addAll(value);
-          combined.addAll(part);
-
-          consolidated.put(unit.getType(), combined);
-          consolidated.put(metaClassSetEntry.getKey(), combined);
-        }
-      }
-    }
-
-    return consolidated;
-=======
-  private static void _traverseGraphExtent(final Set<SortUnit> partition,
-                                           final SortUnit toVisit) {
-    if (partition.contains(toVisit)) return;
-    partition.add(toVisit);
-
-    for (final SortUnit dep : toVisit.getDependencies()) {
-      _traverseGraphExtent(partition, dep);
-    }
-  }
-
-
-  private static List<SortUnit> topologicalSort(List<SortUnit> toSort) {
-    final Set<String> visited = new HashSet<String>();
-    final List<SortUnit> sorted = new ArrayList<SortUnit>();
-    for (SortUnit n : toSort) {
-      _topologicalSort(visited, sorted, n);
-    }
-    return sorted;
->>>>>>> 40c9da20
   }
 
   private static void _traverseGraphExtent(final Set<SortUnit> partition,
@@ -166,6 +114,7 @@
     return sorted;
   }
 
+
   private static void _topologicalSort(final Set<String> visited,
                                        final List<SortUnit> sorted,
                                        final SortUnit n) {
