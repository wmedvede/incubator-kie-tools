--- conflicted
+++ resolved
@@ -41,26 +41,6 @@
         return if_(op, rhsStatement);
     }
 
-<<<<<<< HEAD
-=======
-
-    public BlockBuilder<ElseBlockBuilder> elseif(Statement lhs, Operator operator, Statement rhs) {
-        return null;
-    }
-
-    public BlockBuilder<ElseBlockBuilder> elseif(Operator operator, Statement rhs) {
-        return null;
-    }
-
-    public BlockBuilder<AbstractStatementBuilder> else_() {
-        return new BlockBuilder<AbstractStatementBuilder>(ifBlock.getElseBlock(), new BuildCallback<AbstractStatementBuilder>() {
-            public AbstractStatementBuilder callback(Statement statement) {
-                return IfBlockBuilderImpl.this;
-            }
-        });
-    }
-
->>>>>>> 7a09088e
     private BlockBuilder<ElseBlockBuilder> _if_() {
         appendCallElement(new DeferredCallElement(new DeferredCallback() {
             public void doDeferred(CallWriter writer, Context context, Statement statement) {
