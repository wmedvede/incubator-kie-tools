--- conflicted
+++ resolved
@@ -1,6 +1,4 @@
 package org.jboss.errai.ioc.rebind.ioc.codegen.builder.impl;
-
-import javax.enterprise.util.TypeLiteral;
 
 import org.jboss.errai.ioc.rebind.ioc.codegen.Context;
 import org.jboss.errai.ioc.rebind.ioc.codegen.Variable;
@@ -13,6 +11,8 @@
 import org.jboss.errai.ioc.rebind.ioc.codegen.builder.callstack.LoadVariable;
 import org.jboss.errai.ioc.rebind.ioc.codegen.meta.MetaClass;
 import org.jboss.errai.ioc.rebind.ioc.codegen.meta.impl.java.JavaReflectionClass;
+
+import javax.enterprise.util.TypeLiteral;
 
 /**
  * The root of our fluent StatementBuilder API.
@@ -69,7 +69,7 @@
         appendCallElement(new DeclareVariable(v));
         return this;
     }
-    
+
     public VariableReferenceContextualStatementBuilder loadVariable(String name) {
         appendCallElement(new LoadVariable(name));
         return new ContextualStatementBuilderImpl(context, callElementBuilder);
@@ -82,22 +82,7 @@
 
     public ContextualStatementBuilder load(Object o) {
         appendCallElement(new DynamicLoad(o));
-<<<<<<< HEAD
-        return this;
-    }
-
-    // Method Invocation
-    public ContextualStatementBuilder invoke(String methodName, Statement... parameters) {
-        appendCallElement(new MethodCall(methodName, parameters));
-        return this;
-    }
-
-    public ContextualStatementBuilder invoke(String methodName, Object... parameters) {
-        appendCallElement(new MethodCall(methodName, parameters));
-        return this;
-=======
         return new ContextualStatementBuilderImpl(context, callElementBuilder);
->>>>>>> 8347c58a
     }
 
     public ObjectBuilder newObject(MetaClass type) {
