--- conflicted
+++ resolved
@@ -16,10 +16,20 @@
 
 package org.jboss.errai.ioc.rebind.ioc.injector;
 
-<<<<<<< HEAD
-=======
-import org.jboss.errai.codegen.Modifier;
->>>>>>> ca8118b5
+import static org.jboss.errai.codegen.builder.impl.ObjectBuilder.newInstanceOf;
+import static org.jboss.errai.codegen.meta.MetaClassFactory.parameterizedAs;
+import static org.jboss.errai.codegen.meta.MetaClassFactory.typeParametersOf;
+import static org.jboss.errai.codegen.util.Stmt.declareVariable;
+import static org.jboss.errai.codegen.util.Stmt.load;
+import static org.jboss.errai.codegen.util.Stmt.loadVariable;
+
+import java.lang.annotation.Annotation;
+import java.util.Arrays;
+import java.util.HashSet;
+import java.util.Set;
+
+import javax.enterprise.inject.New;
+
 import org.jboss.errai.codegen.Parameter;
 import org.jboss.errai.codegen.Statement;
 import org.jboss.errai.codegen.builder.AnonymousClassStructureBuilder;
@@ -36,19 +46,6 @@
 import org.jboss.errai.ioc.rebind.ioc.injector.api.WiringElementType;
 import org.mvel2.util.NullType;
 
-import javax.enterprise.inject.New;
-import java.lang.annotation.Annotation;
-import java.util.Arrays;
-import java.util.HashSet;
-import java.util.Set;
-
-import static org.jboss.errai.codegen.builder.impl.ObjectBuilder.newInstanceOf;
-import static org.jboss.errai.codegen.meta.MetaClassFactory.parameterizedAs;
-import static org.jboss.errai.codegen.meta.MetaClassFactory.typeParametersOf;
-import static org.jboss.errai.codegen.util.Stmt.declareVariable;
-import static org.jboss.errai.codegen.util.Stmt.load;
-import static org.jboss.errai.codegen.util.Stmt.loadVariable;
-
 /**
  * This injector implementation is responsible for the lion's share of the container's workload. It is responsible
  * for generating the <tt>CreationalContext</tt>'s which produce instances of beans. It is also responsible for
@@ -60,16 +57,18 @@
   protected final MetaClass type;
   protected String varName;
 
-  public TypeInjector(final MetaClass type, final InjectionContext context) {
+  public TypeInjector(MetaClass type, InjectionContext context) {
     this(type, context, new Annotation[0]);
   }
 
-  public TypeInjector(final MetaClass type, final InjectionContext context, final Annotation[] additionalQualifiers) {
+  public TypeInjector(MetaClass type, InjectionContext context, Annotation[] additionalQualifiers) {
     this.type = type;
 
     if (type.getFullyQualifiedName().equals(NullType.class.getName())) {
       new Throwable().printStackTrace();
     }
+
+    // check to see if this is a singleton and/or alternative bean
 
     this.testmock = context.isElementType(WiringElementType.TestMockBean, type);
     this.singleton = context.isElementType(WiringElementType.SingletonBean, type);
@@ -77,7 +76,7 @@
 
     this.varName = InjectUtil.getNewInjectorName() + "_" + type.getName();
 
-    final Set<Annotation> qualifiers = new HashSet<Annotation>();
+    Set<Annotation> qualifiers = new HashSet<Annotation>();
     qualifiers.addAll(InjectUtil.getQualifiersFromAnnotations(type.getAnnotations()));
     qualifiers.addAll(Arrays.asList(additionalQualifiers));
 
@@ -178,6 +177,7 @@
     /* pop the block builder of the stack now that we're done wiring. */
     ctx.popBlockBuilder();
 
+
     /*
     declare a final variable for the CreationalCallback and initialize it with the anonymous class we just
     built.
@@ -188,7 +188,7 @@
     ctx.getBootstrapBuilder().privateField(creationalCallbackVarName, creationCallbackRef).modifiers(Modifier.Final)
             .initializesWith(callbackBuilder.finish().finish()).finish();
 
-    final Statement retVal;
+    Statement retVal;
 
     if (isSingleton()) {
       /*
