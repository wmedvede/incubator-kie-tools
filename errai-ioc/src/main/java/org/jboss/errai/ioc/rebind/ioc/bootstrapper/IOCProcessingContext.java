/*
 * Copyright 2011 JBoss, by Red Hat, Inc
 *
 * Licensed under the Apache License, Version 2.0 (the "License");
 * you may not use this file except in compliance with the License.
 * You may obtain a copy of the License at
 *
 *    http://www.apache.org/licenses/LICENSE-2.0
 *
 * Unless required by applicable law or agreed to in writing, software
 * distributed under the License is distributed on an "AS IS" BASIS,
 * WITHOUT WARRANTIES OR CONDITIONS OF ANY KIND, either express or implied.
 * See the License for the specific language governing permissions and
 * limitations under the License.
 */

package org.jboss.errai.ioc.rebind.ioc.bootstrapper;

import com.google.gwt.core.ext.GeneratorContext;
import com.google.gwt.core.ext.TreeLogger;
import com.google.gwt.user.rebind.SourceWriter;
import org.jboss.errai.codegen.Context;
import org.jboss.errai.codegen.Statement;
import org.jboss.errai.codegen.Variable;
import org.jboss.errai.codegen.VariableReference;
import org.jboss.errai.codegen.builder.BlockBuilder;
import org.jboss.errai.codegen.builder.ClassStructureBuilder;
import org.jboss.errai.codegen.meta.MetaClass;
import org.jboss.errai.codegen.meta.impl.build.BuildMetaClass;
import org.jboss.errai.common.client.framework.Assert;
import org.jboss.errai.ioc.client.BootstrapperInjectionContext;
import org.jboss.errai.ioc.rebind.ioc.injector.api.InjectionPoint;
import org.jboss.errai.ioc.rebind.ioc.injector.api.TypeDiscoveryListener;
import org.jboss.errai.ioc.rebind.ioc.metadata.JSR330QualifyingMetadataFactory;
import org.jboss.errai.ioc.rebind.ioc.metadata.QualifyingMetadataFactory;

import java.util.ArrayList;
import java.util.Collections;
import java.util.HashSet;
import java.util.List;
import java.util.Set;
import java.util.Stack;

/**
 * @author Mike Brock <cbrock@redhat.com>
 */
public class IOCProcessingContext {
  protected final Set<String> packages;

  protected final Context context;
  protected final BuildMetaClass bootstrapClass;
  protected final ClassStructureBuilder bootstrapBuilder;

  protected final Stack<BlockBuilder<?>> blockBuilder;

  protected final List<Statement> appendToEnd;
  protected final List<TypeDiscoveryListener> typeDiscoveryListeners;
  protected final Set<MetaClass> discovered = new HashSet<MetaClass>();

  protected final TreeLogger treeLogger;
  protected final GeneratorContext generatorContext;

  protected final SourceWriter writer;

  protected final Variable contextVariable = Variable.create("injContext", BootstrapperInjectionContext.class);

  protected final QualifyingMetadataFactory qualifyingMetadataFactory;

<<<<<<< HEAD
  private IOCProcessingContext(final Builder builder) {
    this.treeLogger = builder.treeLogger;
    this.generatorContext = builder.generatorContext;
    this.writer = builder.sourceWriter;
    this.context = builder.context;
    this.bootstrapClass = builder.bootstrapClassInstance;
=======
  public IOCProcessingContext(final TreeLogger treeLogger,
                              final GeneratorContext generatorContext,
                              final SourceWriter writer,
                              final Context context,
                              final BuildMetaClass bootstrapClass,
                              final ClassStructureBuilder bootstrapBuilder,
                              final BlockBuilder<?> blockBuilder) {
    this.treeLogger = treeLogger;
    this.generatorContext = generatorContext;
    this.writer = writer;
    this.context = context;
    this.bootstrapClass = bootstrapClass;
    this.bootstrapBuilder = bootstrapBuilder;
>>>>>>> ca8118b5

    this.blockBuilder = new Stack<BlockBuilder<?>>();
    this.blockBuilder.push(builder.blockBuilder);

    this.appendToEnd = new ArrayList<Statement>();
    this.typeDiscoveryListeners = new ArrayList<TypeDiscoveryListener>();
    this.packages = builder.packages;
    this.qualifyingMetadataFactory = builder.qualifyingMetadataFactory;
  }

  public static class Builder {
    private TreeLogger treeLogger;
    private GeneratorContext generatorContext;
    private SourceWriter sourceWriter;
    private Context context;
    private BuildMetaClass bootstrapClassInstance;
    private BlockBuilder<?> blockBuilder;
    private Set<String> packages;
    private QualifyingMetadataFactory qualifyingMetadataFactory;

    public static Builder create() {
      return new Builder();
    }

    public Builder logger(final TreeLogger treeLogger) {
      this.treeLogger = treeLogger;
      return this;
    }

    public Builder generatorContext(final GeneratorContext generatorContext) {
      this.generatorContext = generatorContext;
      return this;
    }

    public Builder sourceWriter(final SourceWriter sourceWriter) {
      this.sourceWriter = sourceWriter;
      return this;
    }

    public Builder context(final Context context) {
      this.context = context;
      return this;
    }

    public Builder bootstrapClassInstance(final BuildMetaClass bootstrapClassInstance) {
      this.bootstrapClassInstance = bootstrapClassInstance;
      return this;
    }

    public Builder blockBuilder(final BlockBuilder<?> blockBuilder) {
      this.blockBuilder = blockBuilder;
      return this;
    }

    public Builder packages(final Set<String> packages) {
      this.packages = packages;
      return this;
    }

    public Builder qualifyingMetadata(final QualifyingMetadataFactory qualifyingMetadataFactory) {
      this.qualifyingMetadataFactory = qualifyingMetadataFactory;
      return this;
    }

    public IOCProcessingContext build() {
      Assert.notNull("treeLogger cannot be null", treeLogger);
      Assert.notNull("sourceWriter cannot be null", sourceWriter);
      Assert.notNull("context cannot be null", context);
      Assert.notNull("bootstrapClassInstance cannot be null", bootstrapClassInstance);
      Assert.notNull("blockBuilder cannot be null", blockBuilder);
      Assert.notNull("packages cannot be null", packages);

      if (qualifyingMetadataFactory == null) {
        qualifyingMetadataFactory = new JSR330QualifyingMetadataFactory();
      }

      return new IOCProcessingContext(this);
    }
  }

  public BlockBuilder<?> getBlockBuilder() {
    return blockBuilder.peek();
  }

  public BlockBuilder<?> append(final Statement statement) {
    return getBlockBuilder().append(statement);
  }

  public void globalInsertBefore(final Statement statement) {
    if (blockBuilder.get(0).peek() instanceof SplitPoint) {
      globalAppend(statement);
    }
    else {
      blockBuilder.get(0).insertBefore(statement);
    }
  }

  public BlockBuilder<?> globalAppend(final Statement statement) {
    return blockBuilder.get(0).append(statement);
  }

  public void pushBlockBuilder(final BlockBuilder<?> blockBuilder) {
    this.blockBuilder.push(blockBuilder);
  }

  public void popBlockBuilder() {
    this.blockBuilder.pop();

    if (this.blockBuilder.size() == 0) {
      throw new AssertionError("block builder was over popped! something is wrong.");
    }
  }

  public void appendToEnd(final Statement statement) {
    appendToEnd.add(statement);
  }

  public List<Statement> getAppendToEnd() {
    return Collections.unmodifiableList(appendToEnd);
  }

  public BuildMetaClass getBootstrapClass() {
    return bootstrapClass;
  }

  public ClassStructureBuilder getBootstrapBuilder() {
    return bootstrapBuilder;
  }

  public Context getContext() {
    return context;
  }

<<<<<<< HEAD
  public Set<String> getPackages() {
=======
  public void setPackages(final Collection<String> packages) {
    this.packages = packages;
  }

  public Collection<String> getPackages() {
>>>>>>> ca8118b5
    return packages;
  }

  @SuppressWarnings("UnusedDeclaration")
  public TreeLogger getTreeLogger() {
    return treeLogger;
  }

  public GeneratorContext getGeneratorContext() {
    return generatorContext;
  }

  public VariableReference getContextVariableReference() {
    return contextVariable.getReference();
  }

  public QualifyingMetadataFactory getQualifyingMetadataFactory() {
    return qualifyingMetadataFactory;
  }

<<<<<<< HEAD
=======
  public void setQualifyingMetadataFactory(final QualifyingMetadataFactory qualifyingMetadataFactory) {
    this.qualifyingMetadataFactory = qualifyingMetadataFactory;
  }

>>>>>>> ca8118b5
  public void registerTypeDiscoveryListener(final TypeDiscoveryListener discoveryListener) {
    this.typeDiscoveryListeners.add(discoveryListener);
  }

  public void handleDiscoveryOfType(final InjectionPoint injectionPoint) {
    if (discovered.contains(injectionPoint.getType())) return;
    for (final TypeDiscoveryListener listener : typeDiscoveryListeners) {
      listener.onDiscovery(this, injectionPoint);
    }
    discovered.add(injectionPoint.getType());
  }
}<|MERGE_RESOLUTION|>--- conflicted
+++ resolved
@@ -66,28 +66,17 @@
 
   protected final QualifyingMetadataFactory qualifyingMetadataFactory;
 
-<<<<<<< HEAD
-  private IOCProcessingContext(final Builder builder) {
-    this.treeLogger = builder.treeLogger;
-    this.generatorContext = builder.generatorContext;
-    this.writer = builder.sourceWriter;
-    this.context = builder.context;
-    this.bootstrapClass = builder.bootstrapClassInstance;
-=======
-  public IOCProcessingContext(final TreeLogger treeLogger,
-                              final GeneratorContext generatorContext,
-                              final SourceWriter writer,
-                              final Context context,
-                              final BuildMetaClass bootstrapClass,
-                              final ClassStructureBuilder bootstrapBuilder,
-                              final BlockBuilder<?> blockBuilder) {
+  public IOCProcessingContext(TreeLogger treeLogger,
+                              GeneratorContext generatorContext,
+                              SourceWriter writer,
+                              Context context,
+                              BuildMetaClass bootstrapClass,
+                              BlockBuilder<?> blockBuilder) {
     this.treeLogger = treeLogger;
     this.generatorContext = generatorContext;
     this.writer = writer;
     this.context = context;
     this.bootstrapClass = bootstrapClass;
-    this.bootstrapBuilder = bootstrapBuilder;
->>>>>>> ca8118b5
 
     this.blockBuilder = new Stack<BlockBuilder<?>>();
     this.blockBuilder.push(builder.blockBuilder);
@@ -221,15 +210,11 @@
     return context;
   }
 
-<<<<<<< HEAD
-  public Set<String> getPackages() {
-=======
-  public void setPackages(final Collection<String> packages) {
+  public void setPackages(Collection<String> packages) {
     this.packages = packages;
   }
 
   public Collection<String> getPackages() {
->>>>>>> ca8118b5
     return packages;
   }
 
@@ -250,13 +235,10 @@
     return qualifyingMetadataFactory;
   }
 
-<<<<<<< HEAD
-=======
-  public void setQualifyingMetadataFactory(final QualifyingMetadataFactory qualifyingMetadataFactory) {
+  public void setQualifyingMetadataFactory(QualifyingMetadataFactory qualifyingMetadataFactory) {
     this.qualifyingMetadataFactory = qualifyingMetadataFactory;
   }
 
->>>>>>> ca8118b5
   public void registerTypeDiscoveryListener(final TypeDiscoveryListener discoveryListener) {
     this.typeDiscoveryListeners.add(discoveryListener);
   }
