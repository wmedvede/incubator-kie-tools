--- conflicted
+++ resolved
@@ -37,7 +37,7 @@
 
 /**
  * Tests the {@link StatementBuilder} API.
- *
+ * 
  * @author Christian Sadilek <csadilek@redhat.com>
  */
 public class StatementBuilderTest extends AbstractStatementBuilderTest {
@@ -80,7 +80,7 @@
       ctx = StatementBuilder.create().addVariable("n", Integer.class, "abc").getContext();
       fail("Expected InvalidTypeException");
     } catch (InvalidTypeException ive) {
-      //expected
+      // expected
       assertTrue(ive.getCause() instanceof NumberFormatException);
     }
   }
@@ -117,7 +117,8 @@
   public void testCreateAndInitializeArray() {
     try {
       StatementBuilder.create().newArray(Annotation.class)
-              .initialize("1", "2").toJavaString();
+              .initialize("1", "2")
+              .toJavaString();
       fail("Expected InvalidTypeException");
     } catch (InvalidTypeException oose) {
       // expected
@@ -130,37 +131,11 @@
       // expected
       assertEquals("Must provide either dimension expressions or an array initializer", e.getMessage());
     }
-<<<<<<< HEAD
-    
-    @Test
-    public void testCreateAndInitializeArray() {
-        try {
-            StatementBuilder.create().newArray(Annotation.class)
-                .initialize("1", "2").toJavaString();
-            fail("Expected InvalidTypeException");
-        } catch (InvalidTypeException oose) {
-            // expected
-        }
-        
-        try {
-            StatementBuilder.create().newArray(String.class).toJavaString();
-            fail("Expected RuntimeException");
-        } catch (Exception e) {
-            // expected
-            assertEquals("Must provide either dimension expressions or an array initializer", e.getMessage());
-        }
-        
-        String s = StatementBuilder.create().newArray(String.class).initialize("1", "2").toJavaString();
-        assertEquals("new java.lang.String[]{\"1\",\"2\"}", s);
-        
-        Statement annotation1=ObjectBuilder.newInstanceOf(Annotation.class)
-=======
 
     String s = StatementBuilder.create().newArray(String.class).initialize("1", "2").toJavaString();
-    assertEquals("new java.lang.String[] {\"1\",\"2\"}", s);
+    assertEquals("new java.lang.String[]{\"1\",\"2\"}", s);
 
     Statement annotation1 = ObjectBuilder.newInstanceOf(Annotation.class)
->>>>>>> 9871d9c8
             .extend()
             .publicOverridesMethod("annotationType")
             .append(StatementBuilder.create().load(Inject.class).returnValue())
@@ -175,84 +150,60 @@
             .finish();
 
     s = StatementBuilder.create().newArray(Annotation.class)
-            .initialize(annotation1, annotation2)
-            .toJavaString();
-<<<<<<< HEAD
-        
-        assertEquals("new java.lang.annotation.Annotation[]{" +
-=======
-
-    assertEquals("new java.lang.annotation.Annotation[] {" +
->>>>>>> 9871d9c8
+        .initialize(annotation1, annotation2)
+        .toJavaString();
+
+    assertEquals("new java.lang.annotation.Annotation[]{" +
             "new java.lang.annotation.Annotation() {\n" +
-            "public java.lang.Class annotationType() {\n" +
-            "return javax.inject.Inject.class;\n" +
-            "}\n" +
+            " public java.lang.Class annotationType() {\n" +
+            "   return javax.inject.Inject.class;\n" +
+            " }\n" +
             "}\n" +
             ",new java.lang.annotation.Annotation() {\n" +
-            "public java.lang.Class annotationType() {\n" +
-            "return javax.annotation.PostConstruct.class;\n" +
-            "}\n" +
-            "}\n" +
+            "   public java.lang.Class annotationType() {\n" +
+            "     return javax.annotation.PostConstruct.class;\n" +
+            "   }\n" +
+            " }\n" +
             "}", s);
   }
 
   @Test
+  @SuppressWarnings(value = { "all" })
   public void testCreateAndInitializeMultiDimensionalArray() {
 
     String s = StatementBuilder.create().newArray(Integer.class)
-            .initialize(new Integer[][]{{1, 2}, {3, 4}})
-            .toJavaString();
-<<<<<<< HEAD
-        
-        assertEquals("Failed to generate two dimensional array", "new java.lang.Integer[][]{{1,2},{3,4}}",s);
-=======
->>>>>>> 9871d9c8
-
-    assertEquals("Failed to generate two dimensional array", "new java.lang.Integer[][] {{1,2},{3,4}}", s);
+            .initialize(new Integer[][] { { 1, 2 }, { 3, 4 } })
+            .toJavaString();
+
+    assertEquals("Failed to generate two dimensional array", "new java.lang.Integer[][]{{1,2},{3,4}}", s);
 
     s = StatementBuilder.create().newArray(String.class)
-            .initialize(new Statement[][]{
-                    {StatementBuilder.create().invokeStatic(Integer.class, "toString", 1),
-                            StatementBuilder.create().invokeStatic(Integer.class, "toString", 2)},
-                    {StatementBuilder.create().invokeStatic(Integer.class, "toString", 3),
-                            StatementBuilder.create().invokeStatic(Integer.class, "toString", 4)}})
-            .toJavaString();
-<<<<<<< HEAD
-        
-        assertEquals("Failed to generate two dimensional array using statements", 
-                "new java.lang.String[][]{{java.lang.Integer.toString(1),java.lang.Integer.toString(2)}," +
-                    "{java.lang.Integer.toString(3),java.lang.Integer.toString(4)}}",s);
-
-        s = StatementBuilder.create().newArray(String.class)
-        .initialize(new Object[][] {
-                {StatementBuilder.create().invokeStatic(Integer.class, "toString", 1), "2"},
-                {StatementBuilder.create().invokeStatic(Integer.class, "toString", 3), "4"}})
-        .toJavaString();
-    
-        assertEquals("Failed to generate two dimensional array using statements and objects", 
-            "new java.lang.String[][]{{java.lang.Integer.toString(1),\"2\"}," +
-                "{java.lang.Integer.toString(3),\"4\"}}",s);
-
-        s = StatementBuilder.create().newArray(String.class)
-            .initialize(new String[][][] {{{"1","2"},{"a","b"}},{{"3","4"},{"b","c"}}})
-            .toJavaString();
-    
-        assertEquals("Failed to generate three dimensional array", 
-                "new java.lang.String[][][]{{{\"1\",\"2\"},{\"a\",\"b\"}},{{\"3\",\"4\"},{\"b\",\"c\"}}}",s);
-    }
-=======
+            .initialize(new Statement[][] {
+                { StatementBuilder.create().invokeStatic(Integer.class, "toString", 1),
+                    StatementBuilder.create().invokeStatic(Integer.class, "toString", 2) },
+                { StatementBuilder.create().invokeStatic(Integer.class, "toString", 3),
+                    StatementBuilder.create().invokeStatic(Integer.class, "toString", 4) } })
+            .toJavaString();
 
     assertEquals("Failed to generate two dimensional array using statements",
-            "new java.lang.String[][] {{java.lang.Integer.toString(1),java.lang.Integer.toString(2)}," +
+            "new java.lang.String[][]{{java.lang.Integer.toString(1),java.lang.Integer.toString(2)}," +
                     "{java.lang.Integer.toString(3),java.lang.Integer.toString(4)}}", s);
 
     s = StatementBuilder.create().newArray(String.class)
-            .initialize(new String[][][]{{{"1", "2"}, {"a", "b"}}, {{"3", "4"}, {"b", "c"}}})
+            .initialize(new Object[][] {
+                { StatementBuilder.create().invokeStatic(Integer.class, "toString", 1), "2" },
+                { StatementBuilder.create().invokeStatic(Integer.class, "toString", 3), "4" } })
+            .toJavaString();
+
+    assertEquals("Failed to generate two dimensional array using statements and objects",
+        "new java.lang.String[][]{{java.lang.Integer.toString(1),\"2\"}," +
+                    "{java.lang.Integer.toString(3),\"4\"}}", s);
+
+    s = StatementBuilder.create().newArray(String.class)
+            .initialize(new String[][][] { { { "1", "2" }, { "a", "b" } }, { { "3", "4" }, { "b", "c" } } })
             .toJavaString();
 
     assertEquals("Failed to generate three dimensional array",
-            "new java.lang.String[][][] {{{\"1\",\"2\"},{\"a\",\"b\"}},{{\"3\",\"4\"},{\"b\",\"c\"}}}", s);
-  }
->>>>>>> 9871d9c8
+            "new java.lang.String[][][]{{{\"1\",\"2\"},{\"a\",\"b\"}},{{\"3\",\"4\"},{\"b\",\"c\"}}}", s);
+  }
 }