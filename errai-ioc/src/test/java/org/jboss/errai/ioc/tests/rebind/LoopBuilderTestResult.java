/*
 * Copyright 2011 JBoss, a divison Red Hat, Inc
 *
 * Licensed under the Apache License, Version 2.0 (the "License");
 * you may not use this file except in compliance with the License.
 * You may obtain a copy of the License at
 *
 *    http://www.apache.org/licenses/LICENSE-2.0
 *
 * Unless required by applicable law or agreed to in writing, software
 * distributed under the License is distributed on an "AS IS" BASIS,
 * WITHOUT WARRANTIES OR CONDITIONS OF ANY KIND, either express or implied.
 * See the License for the specific language governing permissions and
 * limitations under the License.
 */

package org.jboss.errai.ioc.tests.rebind;

/**
 * Expected test results for the {@link LoopBuilderTest}
 * 
 * @author Christian Sadilek <csadilek@redhat.com>
 */
public interface LoopBuilderTestResult {

  public static final String FOREACH_RESULT_STRING_IN_LIST =
<<<<<<< HEAD
      "for (java.lang.String element : list) {" +
          "\n}";

  public static final String FOREACH_RESULT_STRING_IN_ARRAY_ONE_STATEMENT =
      "for (java.lang.String element : list) {" +
          "\nnew java.lang.String();" +
          "\n}";

  public static final String FOREACH_RESULT_OBJECT_IN_LIST_TWO_STATEMENTS =
      "for (java.lang.Object element : list) {" +
          "\nnew java.lang.String();" +
          "\nnew java.lang.Object();" +
          "\n}";

  public static final String FOREACH_RESULT_OBJECT_IN_LIST =
      "for (java.lang.Object element : list) {" +
          "\n}";

  public static final String FOREACH_RESULT_NESTED_STRING_IN_LIST =
      "for (java.lang.String element : list) {" +
          "\nfor (java.lang.String anotherElement : anotherList) {" +
          "\nnew java.lang.String();" +
          "\n};" +
          "\n}";

  public static final String FOREACH_RESULT_KEYSET_LOOP =
      "for (java.lang.Object key : map.keySet()) {" +
          "\n}";

  public static final String FOREACH_RESULT_LITERAL_STRING_ARRAY =
      "for (java.lang.String s : new java.lang.String[] {\"s1\", \"s2\"}) {" +
          "\ns.getBytes();" +
=======
      "   for (java.lang.String element : list) {" +
          "\n}";

  public static final String FOREACH_RESULT_STRING_IN_ARRAY_ONE_STATEMENT =
      "   for (java.lang.String element : list) {" +
          " \nnew java.lang.String();" +
          "\n}";

  public static final String FOREACH_RESULT_OBJECT_IN_LIST_TWO_STATEMENTS =
      "   for (java.lang.Object element : list) {" +
          " \nnew java.lang.String();" +
          " \nnew java.lang.Object();" +
          "\n}";

  public static final String FOREACH_RESULT_OBJECT_IN_LIST =
      "   for (java.lang.Object element : list) {" +
          "\n}";

  public static final String FOREACH_RESULT_NESTED_STRING_IN_LIST =
      "     for (java.lang.String element : list) {" +
          " \nfor (java.lang.String anotherElement : anotherList) {" +
          "   \nnew java.lang.String();" +
          " \n};" +
          "\n}";

  public static final String FOREACH_RESULT_KEYSET_LOOP =
      "   for (java.lang.Object key : map.keySet()) {" +
          "\n}";

  public static final String FOREACH_RESULT_LITERAL_STRING_ARRAY =
      "   for (java.lang.String s : new java.lang.String[] {\"s1\", \"s2\"}) {" +
          " \ns.getBytes();" +
>>>>>>> 8c50466c
          "\n}";
}<|MERGE_RESOLUTION|>--- conflicted
+++ resolved
@@ -18,46 +18,12 @@
 
 /**
  * Expected test results for the {@link LoopBuilderTest}
- * 
+ *
  * @author Christian Sadilek <csadilek@redhat.com>
  */
 public interface LoopBuilderTestResult {
 
   public static final String FOREACH_RESULT_STRING_IN_LIST =
-<<<<<<< HEAD
-      "for (java.lang.String element : list) {" +
-          "\n}";
-
-  public static final String FOREACH_RESULT_STRING_IN_ARRAY_ONE_STATEMENT =
-      "for (java.lang.String element : list) {" +
-          "\nnew java.lang.String();" +
-          "\n}";
-
-  public static final String FOREACH_RESULT_OBJECT_IN_LIST_TWO_STATEMENTS =
-      "for (java.lang.Object element : list) {" +
-          "\nnew java.lang.String();" +
-          "\nnew java.lang.Object();" +
-          "\n}";
-
-  public static final String FOREACH_RESULT_OBJECT_IN_LIST =
-      "for (java.lang.Object element : list) {" +
-          "\n}";
-
-  public static final String FOREACH_RESULT_NESTED_STRING_IN_LIST =
-      "for (java.lang.String element : list) {" +
-          "\nfor (java.lang.String anotherElement : anotherList) {" +
-          "\nnew java.lang.String();" +
-          "\n};" +
-          "\n}";
-
-  public static final String FOREACH_RESULT_KEYSET_LOOP =
-      "for (java.lang.Object key : map.keySet()) {" +
-          "\n}";
-
-  public static final String FOREACH_RESULT_LITERAL_STRING_ARRAY =
-      "for (java.lang.String s : new java.lang.String[] {\"s1\", \"s2\"}) {" +
-          "\ns.getBytes();" +
-=======
       "   for (java.lang.String element : list) {" +
           "\n}";
 
@@ -90,6 +56,5 @@
   public static final String FOREACH_RESULT_LITERAL_STRING_ARRAY =
       "   for (java.lang.String s : new java.lang.String[] {\"s1\", \"s2\"}) {" +
           " \ns.getBytes();" +
->>>>>>> 8c50466c
           "\n}";
 }