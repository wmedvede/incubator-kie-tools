--- conflicted
+++ resolved
@@ -112,11 +112,7 @@
           "     if (i == 50) {" +
           "       continue;" +
           "     };" +
-<<<<<<< HEAD
-          "   };" +
-=======
           "   };\n" +
->>>>>>> 1dccc26e
           "\n}";
 
   public static final String LOOP_WITH_CONTINUE_AND_LABEL =
@@ -126,11 +122,7 @@
           "     if (i == 50) {" +
           "       continue label;" +
           "     };" +
-<<<<<<< HEAD
-          "   };" +
-=======
           "   };\n" +
->>>>>>> 1dccc26e
           "\n}";
 
   public static final String LOOP_WITH_BREAK =
@@ -139,11 +131,7 @@
           "     if (i == 50) {" +
           "       break;" +
           "     };" +
-<<<<<<< HEAD
-          "   };" +
-=======
           "   };\n" +
->>>>>>> 1dccc26e
           "\n}";
 
   public static final String LOOP_WITH_BREAK_AND_LABEL =
@@ -153,10 +141,6 @@
           "     if (i == 50) {" +
           "       break label;" +
           "     };" +
-<<<<<<< HEAD
-          "   };" +
-=======
           "   };\n" +
->>>>>>> 1dccc26e
           "\n}";
 }