--- conflicted
+++ resolved
@@ -31,19 +31,11 @@
       "if (str instanceof java.lang.String) { }\n";
 
   public static final String IF_ELSE_BLOCK_RESULT_NO_RHS =
-<<<<<<< HEAD
-      "   if (str.endsWith(\"abc\")) { " +
-          " java.lang.Integer n = 0;\n" +
-          "} else {" +
-          " \njava.lang.Integer n = 1;\n" +
-          "}\n";
-=======
         "   if (str.endsWith(\"abc\")) { " +
             " java.lang.Integer n = 0;\n" +
             "} else {" +
             " \njava.lang.Integer n = 1;\n" +
             "}\n";
->>>>>>> c4ef5e3c
 
   public static final String IF_ELSE_BLOCK_RESULT_RHS =
       "   if (n > m) { " +
