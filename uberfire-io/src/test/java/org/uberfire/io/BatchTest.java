package org.uberfire.io;

import static org.junit.Assert.*;

import java.io.File;
import java.io.IOException;
import java.net.URI;
import java.util.List;
import java.util.Random;

import org.apache.commons.io.FileUtils;
import org.junit.After;
import org.junit.Before;
import org.junit.Test;
import org.uberfire.io.impl.IOServiceDotFileImpl;
import org.uberfire.java.nio.base.FileSystemState;
import org.uberfire.java.nio.base.options.CommentedOption;
import org.uberfire.java.nio.base.version.VersionAttributeView;
import org.uberfire.java.nio.file.FileSystem;
import org.uberfire.java.nio.file.Path;
import org.uberfire.java.nio.file.WatchEvent;
import org.uberfire.java.nio.file.WatchService;
<<<<<<< HEAD
import org.uberfire.java.nio.file.api.FileSystemProviders;
=======
>>>>>>> 3c565202
import org.uberfire.java.nio.fs.jgit.JGitFileSystemProvider;

import com.google.common.collect.ImmutableMap;

public class BatchTest {

    IOService ioService;
    private File path;

    @Before
    public void setup() throws IOException {
        ioService = new IOServiceDotFileImpl();
        path = CommonIOServiceDotFileTest.createTempDirectory();

        // XXX this is shaky at best: FileSystemProviders bootstraps the JGit FS in a static initializer.
        //     if anything has referenced it before now, setting this system property will have no effect.
        System.setProperty( "org.uberfire.nio.git.dir", path.getAbsolutePath() );
        System.out.println( ".niogit: " + path.getAbsolutePath() );

        final URI newRepo = URI.create( "git://amend-repo-test" );

<<<<<<< HEAD
        ioService.newFileSystem( newRepo, ImmutableMap.<String, Object>of() );

        final URI newRepo2 = URI.create( "git://check-amend-repo-test" );

        ioService.newFileSystem( newRepo2, ImmutableMap.of( "init", "true" ) );
=======
        ioService.newFileSystem( newRepo, new HashMap<String, Object>() );
        Path init = ioService.get( URI.create( "git://amend-repo-test/init.file" ) );
        ioService.write( init, "setupFS!" );

        final URI newRepo2 = URI.create( "git://check-amend-repo-test" );

        ioService.newFileSystem( newRepo2, new HashMap<String, Object>() {{
            put( "init", "true" );
        }} );
        init = ioService.get( URI.create( "git://check-amend-repo-test/init.file" ) );
        ioService.write( init, "setupFS!" );
>>>>>>> 3c565202
    }

    @After
    public void cleanup() {
        FileUtils.deleteQuietly( path );
        JGitFileSystemProvider gitFsProvider = (JGitFileSystemProvider) FileSystemProviders.resolveProvider( URI.create( "git://whatever" ) );
        gitFsProvider.shutdown();
        FileUtils.deleteQuietly( gitFsProvider.getGitRepoContainerDir() );
        gitFsProvider.rescanForExistingRepositories();
    }

    @Test
    public void testBatch() throws IOException, InterruptedException {
        final Path init = ioService.get( URI.create( "git://amend-repo-test/readme.txt" ) );
        final WatchService ws = init.getFileSystem().newWatchService();

        ioService.write( init, "init!", new CommentedOption( "User Tester", "message1" ) );
        ioService.write( init, "init 2!", new CommentedOption( "User Tester", "message2" ) );
        {
            List<WatchEvent<?>> events = ws.poll().pollEvents();
            assertEquals( 1, events.size() );//modify readme
        }

        final Path init2 = ioService.get( URI.create( "git://amend-repo-test/readme2.txt" ) );
        ioService.write( init2, "init 3!", new CommentedOption( "User Tester", "message3" ) );
        {
            List<WatchEvent<?>> events = ws.poll().pollEvents();
            assertEquals( 1, events.size() ); // add file
        }
        ioService.write( init2, "init 4!", new CommentedOption( "User Tester", "message4" ) );
        {
            List<WatchEvent<?>> events = ws.poll().pollEvents();
            assertEquals( 1, events.size() );// modify file
        }

        final VersionAttributeView vinit = ioService.getFileAttributeView( init, VersionAttributeView.class );
        final VersionAttributeView vinit2 = ioService.getFileAttributeView( init, VersionAttributeView.class );

        assertEquals( "init 2!", ioService.readAllString( init ) );

        assertNotNull( vinit );
        assertEquals( 2, vinit.readAttributes().history().records().size() );
        assertNotNull( vinit2 );
        assertEquals( 2, vinit2.readAttributes().history().records().size() );

        ioService.startBatch();
        final Path path = ioService.get( URI.create( "git://amend-repo-test/mybatch" + new Random( 10L ).nextInt() + ".txt" ) );
        final Path path2 = ioService.get( URI.create( "git://amend-repo-test/mybatch2" + new Random( 10L ).nextInt() + ".txt" ) );
        ioService.write( path, "ooooo!" );
        //init.file event
        assertNotNull( ws.poll() );
        ioService.write( path, "ooooo wdfs fg sdf!" );
        assertNull( ws.poll() );
        ioService.write( path2, "ooooo222!" );
        assertNull( ws.poll() );
        ioService.write( path2, " sdfsdg sdg ooooo222!" );
        assertNull( ws.poll() );
        ioService.endBatch();
        {
            List<WatchEvent<?>> events = ws.poll().pollEvents();
            assertEquals( 2, events.size() ); //adds files
        }

        final VersionAttributeView v = ioService.getFileAttributeView( path, VersionAttributeView.class );
        final VersionAttributeView v2 = ioService.getFileAttributeView( path2, VersionAttributeView.class );

        assertNotNull( v );
        assertNotNull( v2 );
        assertEquals( 1, v.readAttributes().history().records().size() );
        assertEquals( 1, v2.readAttributes().history().records().size() );
    }

    @Test
    public void testBatch2() throws IOException, InterruptedException {

        // XXX: Workaround for UF-70: amend-test-repo has to contain something so it can receive the BATCH flag
        final Path init = ioService.get( URI.create( "git://amend-repo-test/readme.txt" ) );
        ioService.write( init, "init!", new CommentedOption( "User Tester", "message1" ) );
        // END workaround

        final Path f1 = ioService.get( URI.create( "git://check-amend-repo-test/f1.txt" ) );
        final Path f2 = ioService.get( URI.create( "git://check-amend-repo-test/f2.txt" ) );
        final Path f3 = ioService.get( URI.create( "git://check-amend-repo-test/f3.txt" ) );

        ioService.write( f1, "init f1!" );
        ioService.write( f2, "init f2!" );

        final WatchService ws = f1.getFileSystem().newWatchService();

        ioService.startBatch();
        ioService.write( f1, "f1-u1!" );
        assertNull( ws.poll() );
        ioService.write( f2, "f2-u1!" );
        assertNull( ws.poll() );
        ioService.write( f3, "f3-u1!" );
        assertNull( ws.poll() );
        ioService.endBatch();

        {
            List<WatchEvent<?>> events = ws.poll().pollEvents();
            assertEquals( 3, events.size() ); //adds files

            final VersionAttributeView v = ioService.getFileAttributeView( f1, VersionAttributeView.class );
            assertNotNull( v );
            assertEquals( 2, v.readAttributes().history().records().size() );

            final VersionAttributeView v2 = ioService.getFileAttributeView( f2, VersionAttributeView.class );
            assertNotNull( v2 );
            assertEquals( 2, v2.readAttributes().history().records().size() );

            final VersionAttributeView v3 = ioService.getFileAttributeView( f3, VersionAttributeView.class );
            assertNotNull( v3 );
            assertEquals( 1, v3.readAttributes().history().records().size() );
        }

        ioService.startBatch();
        ioService.write( f1, "f1-u1!" );
        assertNull( ws.poll() );
        ioService.write( f2, "f2-u2!" );
        assertNull( ws.poll() );
        ioService.write( f3, "f3-u2!" );
        assertNull( ws.poll() );
        ioService.endBatch();

        {
            List<WatchEvent<?>> events = ws.poll().pollEvents();
            assertEquals( 2, events.size() ); //adds files

            final VersionAttributeView v = ioService.getFileAttributeView( f1, VersionAttributeView.class );
            assertNotNull( v );
            assertEquals( 2, v.readAttributes().history().records().size() );

            final VersionAttributeView v2 = ioService.getFileAttributeView( f2, VersionAttributeView.class );
            assertNotNull( v2 );
            assertEquals( 3, v2.readAttributes().history().records().size() );

            final VersionAttributeView v3 = ioService.getFileAttributeView( f3, VersionAttributeView.class );
            assertNotNull( v3 );
            assertEquals( 2, v3.readAttributes().history().records().size() );
        }
    }

    @Test
    public void testFSBatchState() throws IOException, InterruptedException {
        assertFileSystemState( FileSystemState.NORMAL );
        ioService.startBatch();
        assertFileSystemState( FileSystemState.BATCH );
        ioService.endBatch();
        assertFileSystemState( FileSystemState.NORMAL );
    }

    @Test
    public void allFSShouldBeOnSameState() throws IOException, InterruptedException {
        assertAllFileSystemState( FileSystemState.NORMAL );
        ioService.startBatch();
        assertAllFileSystemState( FileSystemState.BATCH );
        ioService.endBatch();
        assertAllFileSystemState( FileSystemState.NORMAL );
    }

    private void assertAllFileSystemState( FileSystemState state ) {
        for ( FileSystem fs : ioService.getFileSystems() ) {
            JGitFileSystemProvider provider = (JGitFileSystemProvider) fs.provider();
            assertEquals( state, provider.getFileSystemState() );
        }
    }

    private void assertFileSystemState( FileSystemState state ) {
        FileSystem fs = ioService.getFileSystems().iterator().next();
        JGitFileSystemProvider provider = (JGitFileSystemProvider) fs.provider();
        assertEquals( state, provider.getFileSystemState() );
    }

}<|MERGE_RESOLUTION|>--- conflicted
+++ resolved
@@ -20,10 +20,7 @@
 import org.uberfire.java.nio.file.Path;
 import org.uberfire.java.nio.file.WatchEvent;
 import org.uberfire.java.nio.file.WatchService;
-<<<<<<< HEAD
 import org.uberfire.java.nio.file.api.FileSystemProviders;
-=======
->>>>>>> 3c565202
 import org.uberfire.java.nio.fs.jgit.JGitFileSystemProvider;
 
 import com.google.common.collect.ImmutableMap;
@@ -45,25 +42,15 @@
 
         final URI newRepo = URI.create( "git://amend-repo-test" );
 
-<<<<<<< HEAD
         ioService.newFileSystem( newRepo, ImmutableMap.<String, Object>of() );
-
-        final URI newRepo2 = URI.create( "git://check-amend-repo-test" );
-
-        ioService.newFileSystem( newRepo2, ImmutableMap.of( "init", "true" ) );
-=======
-        ioService.newFileSystem( newRepo, new HashMap<String, Object>() );
         Path init = ioService.get( URI.create( "git://amend-repo-test/init.file" ) );
         ioService.write( init, "setupFS!" );
 
         final URI newRepo2 = URI.create( "git://check-amend-repo-test" );
 
-        ioService.newFileSystem( newRepo2, new HashMap<String, Object>() {{
-            put( "init", "true" );
-        }} );
+        ioService.newFileSystem( newRepo2, ImmutableMap.of( "init", "true" ) );
         init = ioService.get( URI.create( "git://check-amend-repo-test/init.file" ) );
         ioService.write( init, "setupFS!" );
->>>>>>> 3c565202
     }
 
     @After
