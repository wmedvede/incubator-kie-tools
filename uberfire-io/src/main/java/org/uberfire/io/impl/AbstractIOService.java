/*
 * Copyright 2012 JBoss Inc
 *
 * Licensed under the Apache License, Version 2.0 (the "License");
 * you may not use this file except in compliance with the License.
 * You may obtain a copy of the License at
 *
 *       http://www.apache.org/licenses/LICENSE-2.0
 *
 * Unless required by applicable law or agreed to in writing, software
 * distributed under the License is distributed on an "AS IS" BASIS,
 * WITHOUT WARRANTIES OR CONDITIONS OF ANY KIND, either express or implied.
 * See the License for the specific language governing permissions and
 * limitations under the License.
 */

package org.uberfire.io.impl;

import static org.uberfire.commons.validation.PortablePreconditions.*;
import static org.uberfire.java.nio.file.StandardOpenOption.*;

import java.io.BufferedReader;
import java.io.BufferedWriter;
import java.io.InputStream;
import java.io.OutputStream;
import java.net.URI;
import java.nio.ByteBuffer;
import java.nio.charset.Charset;
import java.util.ArrayList;
import java.util.Arrays;
import java.util.EnumSet;
import java.util.HashSet;
import java.util.List;
import java.util.Map;
import java.util.Set;

import org.jboss.errai.security.shared.service.AuthenticationService;
import org.slf4j.Logger;
import org.slf4j.LoggerFactory;
import org.uberfire.commons.lock.LockService;
import org.uberfire.commons.lock.impl.ThreadLockServiceImpl;
import org.uberfire.io.IOWatchService;
import org.uberfire.java.nio.IOException;
import org.uberfire.java.nio.base.AbstractPath;
import org.uberfire.java.nio.base.FileSystemState;
import org.uberfire.java.nio.channels.SeekableByteChannel;
import org.uberfire.java.nio.file.CopyOption;
import org.uberfire.java.nio.file.DirectoryNotEmptyException;
import org.uberfire.java.nio.file.DirectoryStream;
import org.uberfire.java.nio.file.FileAlreadyExistsException;
import org.uberfire.java.nio.file.FileSystem;
import org.uberfire.java.nio.file.FileSystemAlreadyExistsException;
import org.uberfire.java.nio.file.FileSystemNotFoundException;
import org.uberfire.java.nio.file.FileSystems;
import org.uberfire.java.nio.file.Files;
import org.uberfire.java.nio.file.NoSuchFileException;
import org.uberfire.java.nio.file.NotDirectoryException;
import org.uberfire.java.nio.file.OpenOption;
import org.uberfire.java.nio.file.Option;
import org.uberfire.java.nio.file.Path;
import org.uberfire.java.nio.file.Paths;
import org.uberfire.java.nio.file.ProviderNotFoundException;
import org.uberfire.java.nio.file.StandardOpenOption;
import org.uberfire.java.nio.file.attribute.FileAttribute;
import org.uberfire.java.nio.file.attribute.FileTime;
<<<<<<< HEAD
import org.uberfire.java.nio.file.spi.FileSystemProvider;
import org.uberfire.java.nio.security.SecurityAware;
import org.uberfire.security.authz.AuthorizationManager;

=======

import static org.uberfire.java.nio.file.StandardOpenOption.*;

>>>>>>> 3c565202
public abstract class AbstractIOService implements IOServiceIdentifiable {

    private static final Logger logger = LoggerFactory.getLogger( AbstractIOService.class );

    protected static final String DEFAULT_SERVICE_NAME = "default";

    private static final Set<StandardOpenOption> CREATE_NEW_FILE_OPTIONS = EnumSet.of( CREATE_NEW, WRITE );

    protected static final Charset UTF_8 = Charset.forName( "UTF-8" );

    protected final LockService lockService;
    protected final IOWatchService ioWatchService;
    protected final Set<FileSystem> fileSystems = new HashSet<FileSystem>();

    protected NewFileSystemListener newFileSystemListener = null;
    protected boolean isDisposed = false;
    private final String id;

    public AbstractIOService() {
        this.id = DEFAULT_SERVICE_NAME;
        lockService = new ThreadLockServiceImpl();
        ioWatchService = null;
    }

    public AbstractIOService( final String id ) {
        this.id = id;
        lockService = new ThreadLockServiceImpl();
        ioWatchService = null;
    }

    public AbstractIOService( final IOWatchService watchService ) {
        this.id = DEFAULT_SERVICE_NAME;
        lockService = new ThreadLockServiceImpl();
        ioWatchService = watchService;
    }

    public AbstractIOService( final String id,
                              final IOWatchService watchService ) {
        this.id = id;
        lockService = new ThreadLockServiceImpl();
        ioWatchService = watchService;
    }

    public AbstractIOService( final LockService lockService,
                              final IOWatchService watchService ) {
        this.id = DEFAULT_SERVICE_NAME;
        this.lockService = lockService;
        this.ioWatchService = watchService;
    }

    public AbstractIOService( final String id,
                              final LockService lockService,
                              final IOWatchService watchService ) {
        this.id = id;
        this.lockService = lockService;
        this.ioWatchService = watchService;
    }

    @Override
    public void startBatch( final Option... options ) {
        lockService.lock();
        if ( !fileSystems.isEmpty() ) {
            cleanupClosedFileSystems();
<<<<<<< HEAD
            List<FileSystem> fileSystemsOfARandomProvider = fileSystems.values().iterator().next();
            FileSystem firstFsOfARandomProvider = fileSystemsOfARandomProvider.get( 0 );
            final Path firstRootOfARandomFs = firstFsOfARandomProvider.getRootDirectories().iterator().next();
            setAttribute( firstRootOfARandomFs, FileSystemState.FILE_SYSTEM_STATE_ATTR, FileSystemState.BATCH );
=======
            final Path path = fileSystems.iterator().next().getRootDirectories().iterator().next();
            setAttribute( path, FileSystemState.FILE_SYSTEM_STATE_ATTR, FileSystemState.BATCH );
>>>>>>> 3c565202
            if ( options != null && options.length == 1 ) {
                setAttribute( firstRootOfARandomFs, FileSystemState.FILE_SYSTEM_STATE_ATTR, options[ 0 ] );
            }
        }
    }

    @Override
    public void endBatch( final Option... options ) {
        lockService.unlock();
        if ( !fileSystems.isEmpty() ) {
            cleanupClosedFileSystems();
<<<<<<< HEAD
            List<FileSystem> fileSystemsOfARandomProvider = fileSystems.values().iterator().next();
            FileSystem firstFsOfARandomProvider = fileSystemsOfARandomProvider.get( 0 );
            final Path firstRootOfARandomFs = firstFsOfARandomProvider.getRootDirectories().iterator().next();
            setAttribute( firstRootOfARandomFs, FileSystemState.FILE_SYSTEM_STATE_ATTR, FileSystemState.NORMAL );
=======
            final Path path = fileSystems.iterator().next().getRootDirectories().iterator().next();
            setAttribute( path, FileSystemState.FILE_SYSTEM_STATE_ATTR, FileSystemState.NORMAL );
>>>>>>> 3c565202
        }
    }

    private synchronized void cleanupClosedFileSystems() {

        final ArrayList<FileSystem> removeList = new ArrayList<FileSystem>();
        for ( final FileSystem fileSystem : fileSystems ) {
            if ( !fileSystem.isOpen() ) {
                removeList.add( fileSystem );
            }
        }

        fileSystems.removeAll( removeList );
    }

    @Override
    public Path get( final String first,
                     final String... more ) throws IllegalArgumentException {
        return Paths.get( first, more );
    }

    @Override
    public Path get( final URI uri )
            throws IllegalArgumentException, FileSystemNotFoundException, SecurityException {
        return Paths.get( uri );
    }

    @Override
    public Iterable<FileSystem> getFileSystems() {
        return fileSystems;
    }

    @Override
    public FileSystem getFileSystem( final URI uri ) {
        try {
            return registerFS( FileSystems.getFileSystem( uri ) );
        } catch ( final Exception ex ) {
            logger.warn( "Failed to register filesystem " + uri + " with DEFAULT_FS_TYPE. Returning null.", ex );
            return null;
        }
    }

    @Override
    public FileSystem newFileSystem( final URI uri,
                                     final Map<String, ?> env ) throws IllegalArgumentException, FileSystemAlreadyExistsException, ProviderNotFoundException, IOException, SecurityException {
<<<<<<< HEAD
        return newFileSystem( uri, env, DEFAULT_FS_TYPE );
    }

    @Override
    public FileSystem newFileSystem( final URI uri,
                                     final Map<String, ?> env,
                                     final FileSystemType type )
                                             throws IllegalArgumentException, FileSystemAlreadyExistsException, ProviderNotFoundException,
                                             IOException, SecurityException {
=======
>>>>>>> 3c565202
        try {
            final FileSystem fs = FileSystems.newFileSystem( uri, env );
            return registerFS( fs );
        } catch ( final FileSystemAlreadyExistsException ex ) {
            registerFS( FileSystems.getFileSystem( uri ) );
            throw ex;
        }
    }

    @Override
    public void onNewFileSystem( final NewFileSystemListener listener ) {
        this.newFileSystemListener = listener;
    }

    private FileSystem registerFS( final FileSystem fs ) {
        if ( fs == null ) {
            return fs;
        }

        if ( ioWatchService != null && !ioWatchService.hasWatchService( fs ) ) {
            ioWatchService.addWatchService( fs, fs.newWatchService() );
        }

        synchronized ( this ) {
            fileSystems.add( fs );
        }
        return fs;
    }

    @Override
    public InputStream newInputStream( final Path path,
                                       final OpenOption... options )
                                               throws IllegalArgumentException, NoSuchFileException, UnsupportedOperationException,
                                               IOException, SecurityException {
        return Files.newInputStream( path, options );
    }

    @Override
    public DirectoryStream<Path> newDirectoryStream( final Path dir )
            throws IllegalArgumentException, NotDirectoryException, IOException, SecurityException {
        return Files.newDirectoryStream( dir );
    }

    @Override
    public DirectoryStream<Path> newDirectoryStream( final Path dir,
            final DirectoryStream.Filter<Path> filter )
                    throws IllegalArgumentException, NotDirectoryException, IOException, SecurityException {
        return Files.newDirectoryStream( dir, filter );
    }

    @Override
    public OutputStream newOutputStream( final Path path,
                                         final OpenOption... options )
                                                 throws IllegalArgumentException, UnsupportedOperationException,
                                                 IOException, SecurityException {
        return Files.newOutputStream( path, options );
    }

    @Override
    public SeekableByteChannel newByteChannel( final Path path,
                                               final OpenOption... options )
                                                       throws IllegalArgumentException, UnsupportedOperationException,
                                                       FileAlreadyExistsException, IOException, SecurityException {
        return Files.newByteChannel( path, options );
    }

    @Override
    public Path createDirectory( final Path dir,
                                 final Map<String, ?> attrs ) throws IllegalArgumentException, UnsupportedOperationException, FileAlreadyExistsException, IOException, SecurityException {
        return createDirectory( dir, convert( attrs ) );
    }

    @Override
    public Path createDirectories( final Path dir,
                                   final Map<String, ?> attrs ) throws UnsupportedOperationException, FileAlreadyExistsException, IOException, SecurityException {
        return createDirectories( dir, convert( attrs ) );
    }

    @Override
    public Path createTempFile( final String prefix,
                                final String suffix,
                                final FileAttribute<?>... attrs )
                                        throws IllegalArgumentException, UnsupportedOperationException, IOException, SecurityException {
        return Files.createTempFile( prefix, suffix, attrs );
    }

    @Override
    public Path createTempFile( final Path dir,
                                final String prefix,
                                final String suffix,
                                final FileAttribute<?>... attrs )
                                        throws IllegalArgumentException, UnsupportedOperationException, IOException, SecurityException {
        return Files.createTempFile( dir, prefix, suffix, attrs );
    }

    @Override
    public Path createTempDirectory( final String prefix,
                                     final FileAttribute<?>... attrs )
                                             throws IllegalArgumentException, UnsupportedOperationException, IOException, SecurityException {
        return Files.createTempDirectory( prefix, attrs );
    }

    @Override
    public Path createTempDirectory( final Path dir,
                                     final String prefix,
                                     final FileAttribute<?>... attrs )
                                             throws IllegalArgumentException, UnsupportedOperationException, IOException, SecurityException {
        return Files.createTempDirectory( dir, prefix, attrs );
    }

    @Override
    public FileTime getLastModifiedTime( final Path path )
            throws IllegalArgumentException, IOException, SecurityException {
        return Files.getLastModifiedTime( path );
    }

    @Override
    public Map<String, Object> readAttributes( final Path path )
            throws UnsupportedOperationException, NoSuchFileException, IllegalArgumentException,
            IOException, SecurityException {
        return readAttributes( path, "*" );
    }

    @Override
    public Path setAttribute( final Path path,
                              final String attribute,
                              final Object value )
                                      throws UnsupportedOperationException, IllegalArgumentException, ClassCastException, IOException, SecurityException {
        Files.setAttribute( path, attribute, value );
        return path;
    }

    @Override
    public Path setAttributes( final Path path,
                               final Map<String, Object> attrs )
                                       throws UnsupportedOperationException, IllegalArgumentException,
                                       ClassCastException, IOException, SecurityException {
        return setAttributes( path, convert( attrs ) );
    }

    @Override
    public long size( final Path path )
            throws IllegalArgumentException, IOException, SecurityException {
        return Files.size( path );
    }

    @Override
    public boolean exists( final Path path )
            throws IllegalArgumentException, SecurityException {
        return Files.exists( path );
    }

    @Override
    public boolean notExists( final Path path )
            throws IllegalArgumentException, SecurityException {
        return Files.notExists( path );
    }

    @Override
    public boolean isSameFile( final Path path,
                               final Path path2 )
                                       throws IllegalArgumentException, IOException, SecurityException {
        return Files.isSameFile( path, path2 );
    }

    @Override
    public synchronized Path createFile( final Path path,
                                         final FileAttribute<?>... attrs )
                                                 throws IllegalArgumentException, UnsupportedOperationException, FileAlreadyExistsException,
                                                 IOException, SecurityException {

        try {
            newByteChannel( path, CREATE_NEW_FILE_OPTIONS, attrs ).close();
        } catch ( java.io.IOException e ) {
            throw new IOException( e );
        }

        return path;
    }

    @Override
    public BufferedReader newBufferedReader( final Path path,
                                             final Charset cs )
                                                     throws IllegalArgumentException, NoSuchFileException, IOException, SecurityException {
        return Files.newBufferedReader( path, cs );
    }

    @Override
    public long copy( final Path source,
                      final OutputStream out )
                              throws IOException, SecurityException {
        return Files.copy( source, out );
    }

    @Override
    public byte[] readAllBytes( final Path path )
            throws IOException, OutOfMemoryError, SecurityException {
        return Files.readAllBytes( path );
    }

    @Override
    public List<String> readAllLines( final Path path )
            throws IllegalArgumentException, NoSuchFileException, IOException, SecurityException {
        return readAllLines( path, UTF_8 );
    }

    @Override
    public List<String> readAllLines( final Path path,
            final Charset cs )
                    throws IllegalArgumentException, NoSuchFileException, IOException, SecurityException {
        return Files.readAllLines( path, cs );
    }

    @Override
    public String readAllString( final Path path,
                                 final Charset cs ) throws IllegalArgumentException, NoSuchFileException, IOException {
        final byte[] result = Files.readAllBytes( path );
        if ( result == null && result.length < 0 ) {
            return "";
        }
        return new String( result, cs );
    }

    @Override
    public String readAllString( final Path path )
            throws IllegalArgumentException, NoSuchFileException, IOException {
        return readAllString( path, UTF_8 );
    }

    @Override
    public BufferedWriter newBufferedWriter( final Path path,
                                             final Charset cs,
                                             final OpenOption... options )
                                                     throws IllegalArgumentException, IOException, UnsupportedOperationException, SecurityException {
        return Files.newBufferedWriter( path, cs, options );
    }

    @Override
    public long copy( final InputStream in,
                      final Path target,
                      final CopyOption... options )
                              throws IOException, FileAlreadyExistsException, DirectoryNotEmptyException, UnsupportedOperationException, SecurityException {
        return Files.copy( in, target, options );
    }

    @Override
    public Path write( final Path path,
                       final byte[] bytes,
                       final OpenOption... options )
                               throws IOException, UnsupportedOperationException, SecurityException {
        return write( path, bytes, new HashSet<OpenOption>( Arrays.asList( options ) ) );
    }

    @Override
    public Path write( final Path path,
                       final Iterable<? extends CharSequence> lines,
                       final Charset cs,
                       final OpenOption... options ) throws IllegalArgumentException, IOException, UnsupportedOperationException, SecurityException {
        return write( path, toByteArray( lines, cs ), new HashSet<OpenOption>( Arrays.asList( options ) ) );
    }

    private byte[] toByteArray( final Iterable<? extends CharSequence> lines,
                                final Charset cs ) {
        final StringBuilder sb = new StringBuilder();
        for ( final CharSequence line : lines ) {
            sb.append( line.toString() );
        }
        return sb.toString().getBytes();
    }

    @Override
    public Path write( final Path path,
                       final String content,
                       final Charset cs,
                       final OpenOption... options )
                               throws IllegalArgumentException, IOException, UnsupportedOperationException {
        return write( path, content.getBytes( cs ), new HashSet<OpenOption>( Arrays.asList( options ) ) );
    }

    @Override
    public Path write( final Path path,
                       final String content,
                       final OpenOption... options )
                               throws IllegalArgumentException, IOException, UnsupportedOperationException {
        return write( path, content, UTF_8, options );
    }

    @Override
    public Path write( final Path path,
                       final String content,
                       final Map<String, ?> attrs,
                       final OpenOption... options )
                               throws IllegalArgumentException, IOException, UnsupportedOperationException {
        return write( path, content, UTF_8, attrs, options );
    }

    @Override
    public Path write( final Path path,
                       final String content,
                       final Charset cs,
                       final Map<String, ?> attrs,
                       final OpenOption... options )
                               throws IllegalArgumentException, IOException, UnsupportedOperationException {
        return write( path, content, cs, new HashSet<OpenOption>( Arrays.asList( options ) ), convert( attrs ) );
    }

    @Override
    public void dispose() {
        isDisposed = true;
        for ( final FileSystem fileSystem : getFileSystems() ) {
            try {
                fileSystem.dispose();
            } catch ( final Exception ignored ) {
            }
        }
    }

    @Override
    public FileAttribute<?>[] convert( final Map<String, ?> attrs ) {

        if ( attrs == null || attrs.size() == 0 ) {
            return new FileAttribute<?>[ 0 ];
        }

        final FileAttribute<?>[] attrsArray = new FileAttribute<?>[ attrs.size() ];

        int i = 0;
        for ( final Map.Entry<String, ?> attr : attrs.entrySet() ) {
            attrsArray[ i++ ] = new FileAttribute<Object>() {
                @Override
                public String name() {
                    return attr.getKey();
                }

                @Override
                public Object value() {
                    return attr.getValue();
                }
            };
        }

        return attrsArray;
    }

    @Override
    public Path write( final Path path,
                       final byte[] bytes,
                       final Map<String, ?> attrs,
                       final OpenOption... options ) throws IOException, UnsupportedOperationException, SecurityException {
        return write( path, bytes, new HashSet<OpenOption>( Arrays.asList( options ) ), convert( attrs ) );
    }

    @Override
    public Path write( final Path path,
                       final String content,
                       final Set<? extends OpenOption> options,
                       final FileAttribute<?>... attrs )
                               throws IllegalArgumentException, IOException, UnsupportedOperationException {
        return write( path, content, UTF_8, options, attrs );
    }

    @Override
    public Path write( final Path path,
                       final String content,
                       final Charset cs,
                       final Set<? extends OpenOption> options,
                       final FileAttribute<?>... attrs )
                               throws IllegalArgumentException, IOException, UnsupportedOperationException {

        return write( path, content.getBytes( cs ), options, attrs );
    }

    @Override
    public synchronized Path write( final Path path,
                                    final byte[] bytes,
                                    final Set<? extends OpenOption> options,
                                    final FileAttribute<?>... attrs ) throws IllegalArgumentException, IOException, UnsupportedOperationException {
        SeekableByteChannel byteChannel;
        try {
            byteChannel = newByteChannel( path, buildOptions( options ), attrs );
        } catch ( final FileAlreadyExistsException ex ) {
            ( (AbstractPath) path ).clearCache();
            byteChannel = newByteChannel( path, buildOptions( options, TRUNCATE_EXISTING ), attrs );
        }

        try {
            byteChannel.write( ByteBuffer.wrap( bytes ) );
            byteChannel.close();
        } catch ( final java.io.IOException e ) {
            throw new IOException( e );
        }

        return path;
    }

    protected abstract Set<? extends OpenOption> buildOptions( final Set<? extends OpenOption> options,
            final OpenOption... other );

    @Override
    public String getId() {
        return id;
    }
<<<<<<< HEAD

    @Override
    public void setAuthenticationManager( final AuthenticationService authenticationService ) {
        for ( final FileSystemProvider fileSystemProvider : FileSystemProviders.installedProviders() ) {
            if ( fileSystemProvider instanceof SecurityAware ) {
                ( (SecurityAware) fileSystemProvider ).setAuthenticationManager( authenticationService );
            }
        }
    }

    @Override
    public void setAuthorizationManager( final AuthorizationManager authorizationManager ) {
        for ( final FileSystemProvider fileSystemProvider : FileSystemProviders.installedProviders() ) {
            if ( fileSystemProvider instanceof SecurityAware ) {
                ( (SecurityAware) fileSystemProvider ).setAuthorizationManager( authorizationManager );
            }
        }
    }
=======
>>>>>>> 3c565202
}<|MERGE_RESOLUTION|>--- conflicted
+++ resolved
@@ -16,7 +16,6 @@
 
 package org.uberfire.io.impl;
 
-import static org.uberfire.commons.validation.PortablePreconditions.*;
 import static org.uberfire.java.nio.file.StandardOpenOption.*;
 
 import java.io.BufferedReader;
@@ -34,7 +33,6 @@
 import java.util.Map;
 import java.util.Set;
 
-import org.jboss.errai.security.shared.service.AuthenticationService;
 import org.slf4j.Logger;
 import org.slf4j.LoggerFactory;
 import org.uberfire.commons.lock.LockService;
@@ -63,16 +61,7 @@
 import org.uberfire.java.nio.file.StandardOpenOption;
 import org.uberfire.java.nio.file.attribute.FileAttribute;
 import org.uberfire.java.nio.file.attribute.FileTime;
-<<<<<<< HEAD
-import org.uberfire.java.nio.file.spi.FileSystemProvider;
-import org.uberfire.java.nio.security.SecurityAware;
-import org.uberfire.security.authz.AuthorizationManager;
-
-=======
-
-import static org.uberfire.java.nio.file.StandardOpenOption.*;
-
->>>>>>> 3c565202
+
 public abstract class AbstractIOService implements IOServiceIdentifiable {
 
     private static final Logger logger = LoggerFactory.getLogger( AbstractIOService.class );
@@ -136,15 +125,9 @@
         lockService.lock();
         if ( !fileSystems.isEmpty() ) {
             cleanupClosedFileSystems();
-<<<<<<< HEAD
-            List<FileSystem> fileSystemsOfARandomProvider = fileSystems.values().iterator().next();
-            FileSystem firstFsOfARandomProvider = fileSystemsOfARandomProvider.get( 0 );
-            final Path firstRootOfARandomFs = firstFsOfARandomProvider.getRootDirectories().iterator().next();
+            FileSystem randomFilesystem = fileSystems.iterator().next();
+            final Path firstRootOfARandomFs = randomFilesystem.getRootDirectories().iterator().next();
             setAttribute( firstRootOfARandomFs, FileSystemState.FILE_SYSTEM_STATE_ATTR, FileSystemState.BATCH );
-=======
-            final Path path = fileSystems.iterator().next().getRootDirectories().iterator().next();
-            setAttribute( path, FileSystemState.FILE_SYSTEM_STATE_ATTR, FileSystemState.BATCH );
->>>>>>> 3c565202
             if ( options != null && options.length == 1 ) {
                 setAttribute( firstRootOfARandomFs, FileSystemState.FILE_SYSTEM_STATE_ATTR, options[ 0 ] );
             }
@@ -156,15 +139,9 @@
         lockService.unlock();
         if ( !fileSystems.isEmpty() ) {
             cleanupClosedFileSystems();
-<<<<<<< HEAD
-            List<FileSystem> fileSystemsOfARandomProvider = fileSystems.values().iterator().next();
-            FileSystem firstFsOfARandomProvider = fileSystemsOfARandomProvider.get( 0 );
-            final Path firstRootOfARandomFs = firstFsOfARandomProvider.getRootDirectories().iterator().next();
+            FileSystem randomFilesystem = fileSystems.iterator().next();
+            final Path firstRootOfARandomFs = randomFilesystem.getRootDirectories().iterator().next();
             setAttribute( firstRootOfARandomFs, FileSystemState.FILE_SYSTEM_STATE_ATTR, FileSystemState.NORMAL );
-=======
-            final Path path = fileSystems.iterator().next().getRootDirectories().iterator().next();
-            setAttribute( path, FileSystemState.FILE_SYSTEM_STATE_ATTR, FileSystemState.NORMAL );
->>>>>>> 3c565202
         }
     }
 
@@ -210,18 +187,6 @@
     @Override
     public FileSystem newFileSystem( final URI uri,
                                      final Map<String, ?> env ) throws IllegalArgumentException, FileSystemAlreadyExistsException, ProviderNotFoundException, IOException, SecurityException {
-<<<<<<< HEAD
-        return newFileSystem( uri, env, DEFAULT_FS_TYPE );
-    }
-
-    @Override
-    public FileSystem newFileSystem( final URI uri,
-                                     final Map<String, ?> env,
-                                     final FileSystemType type )
-                                             throws IllegalArgumentException, FileSystemAlreadyExistsException, ProviderNotFoundException,
-                                             IOException, SecurityException {
-=======
->>>>>>> 3c565202
         try {
             final FileSystem fs = FileSystems.newFileSystem( uri, env );
             return registerFS( fs );
@@ -267,8 +232,8 @@
 
     @Override
     public DirectoryStream<Path> newDirectoryStream( final Path dir,
-            final DirectoryStream.Filter<Path> filter )
-                    throws IllegalArgumentException, NotDirectoryException, IOException, SecurityException {
+                                                     final DirectoryStream.Filter<Path> filter )
+                                                             throws IllegalArgumentException, NotDirectoryException, IOException, SecurityException {
         return Files.newDirectoryStream( dir, filter );
     }
 
@@ -430,8 +395,8 @@
 
     @Override
     public List<String> readAllLines( final Path path,
-            final Charset cs )
-                    throws IllegalArgumentException, NoSuchFileException, IOException, SecurityException {
+                                      final Charset cs )
+                                              throws IllegalArgumentException, NoSuchFileException, IOException, SecurityException {
         return Files.readAllLines( path, cs );
     }
 
@@ -618,31 +583,10 @@
     }
 
     protected abstract Set<? extends OpenOption> buildOptions( final Set<? extends OpenOption> options,
-            final OpenOption... other );
+                                                               final OpenOption... other );
 
     @Override
     public String getId() {
         return id;
     }
-<<<<<<< HEAD
-
-    @Override
-    public void setAuthenticationManager( final AuthenticationService authenticationService ) {
-        for ( final FileSystemProvider fileSystemProvider : FileSystemProviders.installedProviders() ) {
-            if ( fileSystemProvider instanceof SecurityAware ) {
-                ( (SecurityAware) fileSystemProvider ).setAuthenticationManager( authenticationService );
-            }
-        }
-    }
-
-    @Override
-    public void setAuthorizationManager( final AuthorizationManager authorizationManager ) {
-        for ( final FileSystemProvider fileSystemProvider : FileSystemProviders.installedProviders() ) {
-            if ( fileSystemProvider instanceof SecurityAware ) {
-                ( (SecurityAware) fileSystemProvider ).setAuthorizationManager( authorizationManager );
-            }
-        }
-    }
-=======
->>>>>>> 3c565202
 }