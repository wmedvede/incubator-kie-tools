/*
 * Copyright 2012 JBoss Inc
 * 
 * Licensed under the Apache License, Version 2.0 (the "License"); you may not
 * use this file except in compliance with the License. You may obtain a copy of
 * the License at
 * 
 * http://www.apache.org/licenses/LICENSE-2.0
 * 
 * Unless required by applicable law or agreed to in writing, software
 * distributed under the License is distributed on an "AS IS" BASIS, WITHOUT
 * WARRANTIES OR CONDITIONS OF ANY KIND, either express or implied. See the
 * License for the specific language governing permissions and limitations under
 * the License.
 */
package org.uberfire.client.workbench.pmgr.nswe;

import javax.enterprise.context.ApplicationScoped;
import javax.inject.Inject;

import org.uberfire.client.workbench.AbstractPanelManagerImpl;
import org.uberfire.client.workbench.BeanFactory;
import org.uberfire.client.workbench.panels.WorkbenchPanelPresenter;
import org.uberfire.client.workbench.widgets.dnd.WorkbenchPickupDragController;
import org.uberfire.mvp.PlaceRequest;
import org.uberfire.workbench.model.CompassPosition;
import org.uberfire.workbench.model.PanelDefinition;
import org.uberfire.workbench.model.PartDefinition;
import org.uberfire.workbench.model.Position;

<<<<<<< HEAD
import com.google.gwt.dom.client.Style;
import com.google.gwt.dom.client.Style.Unit;
import com.google.gwt.user.client.ui.FlowPanel;
=======
>>>>>>> 62784f8a
import com.google.gwt.user.client.ui.HeaderPanel;

@ApplicationScoped
public class NSWEPanelManager extends AbstractPanelManagerImpl {

    @Inject
    private NSWEExtendedBeanFactory factory;

    @Inject
    private HeaderPanel headerFooterContainerPanel;

<<<<<<< HEAD
    @Inject
    private WorkbenchPickupDragController dragController;

    public NSWEPanelManager() {
        super( new SimpleLayoutPanel(), new FlowPanel(), new FlowPanel() );
    }

=======
>>>>>>> 62784f8a
    @Override
    protected BeanFactory getBeanFactory(){
        return factory;
    };

    @Override
    public PanelDefinition addWorkbenchPanel( final PanelDefinition targetPanel,
                                              final PanelDefinition childPanel,
                                              final Position position ) {

        PanelDefinition newPanel = null;

        // TODO (hbraun): is the target panel always the perspective?
        WorkbenchPanelPresenter targetPanelPresenter = getWorkbenchPanelPresenter( targetPanel );

        if ( targetPanelPresenter == null ) {
            targetPanelPresenter = factory.newWorkbenchPanel( targetPanel );
            mapPanelDefinitionToPresenter.put( targetPanel,
                                               targetPanelPresenter );
        }

        switch ( (CompassPosition) position ) {
            case ROOT:
                newPanel = rootPanelDef;
                break;

            case SELF:
                newPanel = targetPanelPresenter.getDefinition();
                break;

            case NORTH:
            case SOUTH:
            case EAST:
            case WEST:
            case CENTER:

                if ( !childPanel.isMinimized() ) {

                    final WorkbenchPanelPresenter childPanelPresenter = factory.newWorkbenchPanel( childPanel );
                    // TODO (hbraun): Why is cached? doesn't seem to be reused ...
                    mapPanelDefinitionToPresenter.put( childPanel,
                                                       childPanelPresenter );

                    // TODO (hbraun): why no remove callback before the addPanel invocation?
                    targetPanelPresenter.addPanel( childPanel,
                                                   childPanelPresenter.getPanelView(),
                                                   position );
                }
                newPanel = childPanel;
                break;

            default:
                throw new IllegalArgumentException( "Unhandled Position '"+position+"': Expect subsequent errors." );
        }

        onPanelFocus( newPanel );
        return newPanel;
    }

<<<<<<< HEAD
    @Override
    public boolean removePartForPlace( PlaceRequest toRemove ) {
        final PartDefinition removedPart = getPartForPlace( toRemove );
        if ( removedPart != null ) {
            removePart( removedPart );
            return true;
        }
        return false;
    }

    @Override
    public void setWorkbenchSize( int width,
                                  int height ) {
        headerFooterContainerPanel.setPixelSize( width, height );
        perspectiveRootContainer.setPixelSize( width, height - headerPanel.getOffsetHeight() - footerPanel.getOffsetHeight() );
    }

    @Override
    protected void arrangePanelsInDOM() {
        RootLayoutPanel rootPanel = RootLayoutPanel.get();
        rootPanel.add( headerFooterContainerPanel );
        headerFooterContainerPanel.setHeaderWidget( headerPanel );
        headerFooterContainerPanel.setFooterWidget( footerPanel );
        headerFooterContainerPanel.setContentWidget( dragController.getBoundaryPanel() );

        dragController.getBoundaryPanel().add( perspectiveRootContainer );
        setToFillParent( dragController.getBoundaryPanel().getElement().getStyle() );

        Style contentPanelStyle = perspectiveRootContainer.getElement().getStyle();
        setToFillParent( contentPanelStyle );
    }

    private void setToFillParent( Style style ) {
        style.setPosition( com.google.gwt.dom.client.Style.Position.ABSOLUTE );
        style.setTop( 0, Unit.PX );
        style.setBottom( 0, Unit.PX );
        style.setLeft( 0, Unit.PX );
        style.setRight( 0, Unit.PX );
    }

=======
>>>>>>> 62784f8a
}<|MERGE_RESOLUTION|>--- conflicted
+++ resolved
@@ -21,20 +21,11 @@
 import org.uberfire.client.workbench.AbstractPanelManagerImpl;
 import org.uberfire.client.workbench.BeanFactory;
 import org.uberfire.client.workbench.panels.WorkbenchPanelPresenter;
-import org.uberfire.client.workbench.widgets.dnd.WorkbenchPickupDragController;
 import org.uberfire.mvp.PlaceRequest;
 import org.uberfire.workbench.model.CompassPosition;
 import org.uberfire.workbench.model.PanelDefinition;
 import org.uberfire.workbench.model.PartDefinition;
 import org.uberfire.workbench.model.Position;
-
-<<<<<<< HEAD
-import com.google.gwt.dom.client.Style;
-import com.google.gwt.dom.client.Style.Unit;
-import com.google.gwt.user.client.ui.FlowPanel;
-=======
->>>>>>> 62784f8a
-import com.google.gwt.user.client.ui.HeaderPanel;
 
 @ApplicationScoped
 public class NSWEPanelManager extends AbstractPanelManagerImpl {
@@ -42,19 +33,6 @@
     @Inject
     private NSWEExtendedBeanFactory factory;
 
-    @Inject
-    private HeaderPanel headerFooterContainerPanel;
-
-<<<<<<< HEAD
-    @Inject
-    private WorkbenchPickupDragController dragController;
-
-    public NSWEPanelManager() {
-        super( new SimpleLayoutPanel(), new FlowPanel(), new FlowPanel() );
-    }
-
-=======
->>>>>>> 62784f8a
     @Override
     protected BeanFactory getBeanFactory(){
         return factory;
@@ -67,7 +45,6 @@
 
         PanelDefinition newPanel = null;
 
-        // TODO (hbraun): is the target panel always the perspective?
         WorkbenchPanelPresenter targetPanelPresenter = getWorkbenchPanelPresenter( targetPanel );
 
         if ( targetPanelPresenter == null ) {
@@ -94,7 +71,6 @@
                 if ( !childPanel.isMinimized() ) {
 
                     final WorkbenchPanelPresenter childPanelPresenter = factory.newWorkbenchPanel( childPanel );
-                    // TODO (hbraun): Why is cached? doesn't seem to be reused ...
                     mapPanelDefinitionToPresenter.put( childPanel,
                                                        childPanelPresenter );
 
@@ -114,7 +90,6 @@
         return newPanel;
     }
 
-<<<<<<< HEAD
     @Override
     public boolean removePartForPlace( PlaceRequest toRemove ) {
         final PartDefinition removedPart = getPartForPlace( toRemove );
@@ -125,36 +100,4 @@
         return false;
     }
 
-    @Override
-    public void setWorkbenchSize( int width,
-                                  int height ) {
-        headerFooterContainerPanel.setPixelSize( width, height );
-        perspectiveRootContainer.setPixelSize( width, height - headerPanel.getOffsetHeight() - footerPanel.getOffsetHeight() );
-    }
-
-    @Override
-    protected void arrangePanelsInDOM() {
-        RootLayoutPanel rootPanel = RootLayoutPanel.get();
-        rootPanel.add( headerFooterContainerPanel );
-        headerFooterContainerPanel.setHeaderWidget( headerPanel );
-        headerFooterContainerPanel.setFooterWidget( footerPanel );
-        headerFooterContainerPanel.setContentWidget( dragController.getBoundaryPanel() );
-
-        dragController.getBoundaryPanel().add( perspectiveRootContainer );
-        setToFillParent( dragController.getBoundaryPanel().getElement().getStyle() );
-
-        Style contentPanelStyle = perspectiveRootContainer.getElement().getStyle();
-        setToFillParent( contentPanelStyle );
-    }
-
-    private void setToFillParent( Style style ) {
-        style.setPosition( com.google.gwt.dom.client.Style.Position.ABSOLUTE );
-        style.setTop( 0, Unit.PX );
-        style.setBottom( 0, Unit.PX );
-        style.setLeft( 0, Unit.PX );
-        style.setRight( 0, Unit.PX );
-    }
-
-=======
->>>>>>> 62784f8a
 }