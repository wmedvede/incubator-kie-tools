--- conflicted
+++ resolved
@@ -20,11 +20,7 @@
   <parent>
     <groupId>org.uberfire</groupId>
     <artifactId>uberfire-workbench</artifactId>
-<<<<<<< HEAD
     <version>0.5.0-SNAPSHOT</version>
-=======
-    <version>0.4.2-SNAPSHOT</version>
->>>>>>> 3c565202
   </parent>
 
   <artifactId>uberfire-workbench-panel-managers</artifactId>
