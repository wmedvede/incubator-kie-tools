/*
 * Copyright 2012 JBoss Inc
 *
 * Licensed under the Apache License, Version 2.0 (the "License"); you may not
 * use this file except in compliance with the License. You may obtain a copy of
 * the License at
 *
 * http://www.apache.org/licenses/LICENSE-2.0
 *
 * Unless required by applicable law or agreed to in writing, software
 * distributed under the License is distributed on an "AS IS" BASIS, WITHOUT
 * WARRANTIES OR CONDITIONS OF ANY KIND, either express or implied. See the
 * License for the specific language governing permissions and limitations under
 * the License.
 */
package org.uberfire.annotations.processors;

import java.io.BufferedWriter;
import java.io.IOException;
import java.io.StringWriter;
import java.util.HashMap;
import java.util.Map;

import javax.annotation.processing.Messager;
import javax.annotation.processing.ProcessingEnvironment;
import javax.lang.model.element.AnnotationMirror;
import javax.lang.model.element.AnnotationValue;
import javax.lang.model.element.Element;
import javax.lang.model.element.ExecutableElement;
import javax.lang.model.element.PackageElement;
import javax.lang.model.element.TypeElement;
import javax.lang.model.util.Elements;
import javax.tools.Diagnostic.Kind;

import org.uberfire.annotations.processors.exceptions.GenerationException;
import org.uberfire.annotations.processors.facades.ClientAPIModule;

import freemarker.template.Template;
import freemarker.template.TemplateException;

/**
 * A source code generator for Activities
 */
public class ScreenActivityGenerator extends AbstractGenerator {

    @Override
    public StringBuffer generate( final String packageName,
                                  final PackageElement packageElement,
                                  final String className,
                                  final Element element,
                                  final ProcessingEnvironment processingEnvironment ) throws GenerationException {

        final Messager messager = processingEnvironment.getMessager();
        messager.printMessage( Kind.NOTE, "Starting code generation for [" + className + "]" );

        final Elements elementUtils = processingEnvironment.getElementUtils();

        //Extract required information
        final TypeElement classElement = (TypeElement) element;
        final String annotationName = ClientAPIModule.getWorkbenchScreenClass().getName();

        String identifier = null;
        Integer preferredHeight = null;
        Integer preferredWidth = null;

        for ( final AnnotationMirror am : classElement.getAnnotationMirrors() ) {
            if ( annotationName.equals( am.getAnnotationType().toString() ) ) {
                for ( Map.Entry<? extends ExecutableElement, ? extends AnnotationValue> entry : am.getElementValues().entrySet() ) {
                    if ( "identifier".equals( entry.getKey().getSimpleName().toString() ) ) {
                        identifier = entry.getValue().toString();
                    } else if ( "preferredHeight".equals( entry.getKey().getSimpleName().toString() ) ) {
                        final int _preferredHeight = (Integer) entry.getValue().getValue();
                        if ( _preferredHeight > 0 ) {
                            preferredHeight = _preferredHeight;
                        }
                    } else if ( "preferredWidth".equals( entry.getKey().getSimpleName().toString() ) ) {
                        final int _preferredWidth = (Integer) entry.getValue().getValue();
                        if ( _preferredWidth > 0 ) {
                            preferredWidth = _preferredWidth;
                        }
                    }
                }
                break;
            }
        }

<<<<<<< HEAD
        final String owningPlace = GeneratorUtils.getOwningPerspectivePlaceRequest( classElement, processingEnvironment );

        final String beanActivatorClass = GeneratorUtils.getBeanActivatorClassName( classElement, processingEnvironment );

        final ExecutableElement onStartupMethod = GeneratorUtils.getOnStartupMethodForNonEditors( classElement, processingEnvironment );

        final String onStartup0ParameterMethodName;
        final String onStartup1ParameterMethodName;
        if ( onStartupMethod == null ) {
            onStartup0ParameterMethodName = null;
            onStartup1ParameterMethodName = null;
        } else if ( onStartupMethod.getParameters().isEmpty() ) {
            onStartup0ParameterMethodName = onStartupMethod.getSimpleName().toString();
            onStartup1ParameterMethodName = null;
        } else {
            onStartup0ParameterMethodName = null;
            onStartup1ParameterMethodName = onStartupMethod.getSimpleName().toString();
        }

=======
        final String onStartup0ParameterMethodName = GeneratorUtils.getOnStartupZeroParameterMethodName( classElement,
                                                                                                         processingEnvironment );
        final String onStartup1ParameterMethodName = GeneratorUtils.getOnStartPlaceRequestParameterMethodName( classElement,
                                                                                                               processingEnvironment );
>>>>>>> 3c565202
        final String onMayCloseMethodName = GeneratorUtils.getOnMayCloseMethodName( classElement,
                                                                                    processingEnvironment );
        final String onCloseMethodName = GeneratorUtils.getOnCloseMethodName( classElement,
                                                                              processingEnvironment );
        final String onShutdownMethodName = GeneratorUtils.getOnShutdownMethodName( classElement,
                                                                                    processingEnvironment );
        final String onOpenMethodName = GeneratorUtils.getOnOpenMethodName( classElement,
                                                                            processingEnvironment );
        final String onLostFocusMethodName = GeneratorUtils.getOnLostFocusMethodName( classElement,
                                                                                      processingEnvironment );
        final String onFocusMethodName = GeneratorUtils.getOnFocusMethodName( classElement,
                                                                              processingEnvironment );
        final String getDefaultPositionMethodName = GeneratorUtils.getDefaultPositionMethodName( classElement,
                                                                                                 processingEnvironment );
        final String getTitleMethodName = GeneratorUtils.getTitleMethodName( classElement,
                                                                             processingEnvironment );
        final String getContextIdMethodName = GeneratorUtils.getContextIdMethodName( classElement,
                                                                                     processingEnvironment );
        final ExecutableElement getTitleWidgetMethod = GeneratorUtils.getTitleWidgetMethodName( classElement,
                                                                                                processingEnvironment );
        final String getTitleWidgetMethodName = getTitleWidgetMethod == null ? null : getTitleWidgetMethod.getSimpleName().toString();
        final ExecutableElement getWidgetMethod = GeneratorUtils.getWidgetMethodName( classElement,
                                                                                      processingEnvironment );
        final String getWidgetMethodName = getWidgetMethod == null ? null : getWidgetMethod.getSimpleName().toString();
        final boolean hasUberView = GeneratorUtils.hasUberViewReference( classElement,
                                                                         processingEnvironment,
                                                                         getWidgetMethod );

        final boolean isWidget = GeneratorUtils.getIsWidget( classElement,
                                                             processingEnvironment );
        final String getMenuBarMethodName = GeneratorUtils.getMenuBarMethodName( classElement,
                                                                                 processingEnvironment );
        final String getToolBarMethodName = GeneratorUtils.getToolBarMethodName( classElement,
                                                                                 processingEnvironment );
<<<<<<< HEAD
        final String securityTraitList = GeneratorUtils.getSecurityTraitList( elementUtils, classElement );
        final String rolesList = GeneratorUtils.getRoleList( elementUtils, classElement );

        if ( GeneratorUtils.debugLoggingEnabled() ) {
            messager.printMessage( Kind.NOTE, "Package name: " + packageName );
            messager.printMessage( Kind.NOTE, "Class name: " + className );
            messager.printMessage( Kind.NOTE, "Identifier: " + identifier );
            messager.printMessage( Kind.NOTE, "Owning Perspective Identifier: " + owningPlace );
            messager.printMessage( Kind.NOTE, "getContextIdMethodName: " + getContextIdMethodName );
            messager.printMessage( Kind.NOTE, "onStartup0ParameterMethodName: " + onStartup0ParameterMethodName );
            messager.printMessage( Kind.NOTE, "onStartup1ParameterMethodName: " + onStartup1ParameterMethodName );
            messager.printMessage( Kind.NOTE, "onMayCloseMethodName: " + onMayCloseMethodName );
            messager.printMessage( Kind.NOTE, "onCloseMethodName: " + onCloseMethodName );
            messager.printMessage( Kind.NOTE, "onShutdownMethodName: " + onShutdownMethodName );
            messager.printMessage( Kind.NOTE, "onOpenMethodName: " + onOpenMethodName );
            messager.printMessage( Kind.NOTE, "onLostFocusMethodName: " + onLostFocusMethodName );
            messager.printMessage( Kind.NOTE, "onFocusMethodName: " + onFocusMethodName );
            messager.printMessage( Kind.NOTE, "getDefaultPositionMethodName: " + getDefaultPositionMethodName );
            messager.printMessage( Kind.NOTE, "getTitleMethodName: " + getTitleMethodName );
            messager.printMessage( Kind.NOTE, "getTitleWidgetMethodName: " + getTitleWidgetMethodName );
            messager.printMessage( Kind.NOTE, "getWidgetMethodName: " + getWidgetMethodName );
            messager.printMessage( Kind.NOTE, "isWidget: " + Boolean.toString( isWidget ) );
            messager.printMessage( Kind.NOTE, "hasUberView: " + Boolean.toString( hasUberView ) );
            messager.printMessage( Kind.NOTE, "getMenuBarMethodName: " + getMenuBarMethodName );
            messager.printMessage( Kind.NOTE, "getToolBarMethodName: " + getToolBarMethodName );
            messager.printMessage( Kind.NOTE, "securityTraitList: " + securityTraitList );
            messager.printMessage( Kind.NOTE, "rolesList: " + rolesList );
        }
=======
        final String securityTraitList = GeneratorUtils.getSecurityTraitList( classElement );
        final String rolesList = GeneratorUtils.getRoleList( classElement );

        logger.debug( "Package name: " + packageName );
        logger.debug( "Class name: " + className );
        logger.debug( "Identifier: " + identifier );
        logger.debug( "Preferred Height: " + preferredHeight );
        logger.debug( "Preferred Width: " + preferredWidth );
        logger.debug( "getContextIdMethodName: " + getContextIdMethodName );
        logger.debug( "onStartup0ParameterMethodName: " + onStartup0ParameterMethodName );
        logger.debug( "onStartup1ParameterMethodName: " + onStartup1ParameterMethodName );
        logger.debug( "onMayCloseMethodName: " + onMayCloseMethodName );
        logger.debug( "onCloseMethodName: " + onCloseMethodName );
        logger.debug( "onShutdownMethodName: " + onShutdownMethodName );
        logger.debug( "onOpenMethodName: " + onOpenMethodName );
        logger.debug( "onLostFocusMethodName: " + onLostFocusMethodName );
        logger.debug( "onFocusMethodName: " + onFocusMethodName );
        logger.debug( "getDefaultPositionMethodName: " + getDefaultPositionMethodName );
        logger.debug( "getTitleMethodName: " + getTitleMethodName );
        logger.debug( "getTitleWidgetMethodName: " + getTitleWidgetMethodName );
        logger.debug( "getWidgetMethodName: " + getWidgetMethodName );
        logger.debug( "isWidget: " + Boolean.toString( isWidget ) );
        logger.debug( "hasUberView: " + Boolean.toString( hasUberView ) );
        logger.debug( "getMenuBarMethodName: " + getMenuBarMethodName );
        logger.debug( "getToolBarMethodName: " + getToolBarMethodName );
        logger.debug( "securityTraitList: " + securityTraitList );
        logger.debug( "rolesList: " + rolesList );
>>>>>>> 3c565202

        //Validate getWidgetMethodName and isWidget
        if ( !isWidget && getWidgetMethodName == null ) {
            throw new GenerationException( "The WorkbenchScreen must either extend IsWidget or provide a @WorkbenchPartView annotated method to return a com.google.gwt.user.client.ui.IsWidget.", packageName + "." + className );
        }
        if ( isWidget && getWidgetMethodName != null ) {
            final String msg = "The WorkbenchScreen both extends com.google.gwt.user.client.ui.IsWidget and provides a @WorkbenchPartView annotated method. The annotated method will take precedence.";
<<<<<<< HEAD
            messager.printMessage( Kind.WARNING, msg, classElement );
=======
            processingEnvironment.getMessager().printMessage( Kind.WARNING,
                                                              msg );
            logger.warn( msg );
        }

        //Validate onStartup0ParameterMethodName and onStartup1ParameterMethodName
        if ( onStartup0ParameterMethodName != null && onStartup1ParameterMethodName != null ) {
            final String msg = "Found multiple @OnStartup methods. Each class can declare at most one.";
            throw new GenerationException( msg );
>>>>>>> 3c565202
        }

        //Validate getTitleMethodName and getTitleWidgetMethodName
        if ( getTitleMethodName == null ) {
            throw new GenerationException( "The WorkbenchScreen must provide a @WorkbenchPartTitle annotated method to return a java.lang.String.", packageName + "." + className );
        }

        //Setup data for template sub-system
        Map<String, Object> root = new HashMap<String, Object>();
        root.put( "packageName",
                  packageName );
        root.put( "className",
                  className );
        root.put( "identifier",
                  identifier );
<<<<<<< HEAD
        root.put( "owningPlace",
                  owningPlace );
=======
        root.put( "preferredHeight",
                  preferredHeight );
        root.put( "preferredWidth",
                  preferredWidth );
>>>>>>> 3c565202
        root.put( "getContextIdMethodName",
                  getContextIdMethodName );
        root.put( "realClassName",
                  classElement.getSimpleName().toString() );
        root.put( "beanActivatorClass",
                  beanActivatorClass );
        root.put( "onStartup0ParameterMethodName",
                  onStartup0ParameterMethodName );
        root.put( "onStartup1ParameterMethodName",
                  onStartup1ParameterMethodName );
        root.put( "onMayCloseMethodName",
                  onMayCloseMethodName );
        root.put( "onCloseMethodName",
                  onCloseMethodName );
        root.put( "onShutdownMethodName",
                  onShutdownMethodName );
        root.put( "onOpenMethodName",
                  onOpenMethodName );
        root.put( "onLostFocusMethodName",
                  onLostFocusMethodName );
        root.put( "onFocusMethodName",
                  onFocusMethodName );
        root.put( "getDefaultPositionMethodName",
                  getDefaultPositionMethodName );
        root.put( "getTitleMethodName",
                  getTitleMethodName );
        root.put( "getTitleWidgetMethodName",
                  getTitleWidgetMethodName );
        root.put( "getWidgetMethodName",
                  getWidgetMethodName );
        root.put( "isWidget",
                  isWidget );
        root.put( "hasUberView",
                  hasUberView );
        root.put( "getMenuBarMethodName",
                  getMenuBarMethodName );
        root.put( "getToolBarMethodName",
                  getToolBarMethodName );
        root.put( "securityTraitList",
                  securityTraitList );
        root.put( "rolesList",
                  rolesList );

        //Generate code
        final StringWriter sw = new StringWriter();
        final BufferedWriter bw = new BufferedWriter( sw );
        try {
            final Template template = config.getTemplate( "activityScreen.ftl" );
            template.process( root,
                              bw );
        } catch ( IOException ioe ) {
            throw new GenerationException( ioe );
        } catch ( TemplateException te ) {
            throw new GenerationException( te );
        } finally {
            try {
                bw.close();
                sw.close();
            } catch ( IOException ioe ) {
                throw new GenerationException( ioe );
            }
        }
        messager.printMessage( Kind.NOTE, "Successfully generated code for [" + className + "]" );

        return sw.getBuffer();
    }

}<|MERGE_RESOLUTION|>--- conflicted
+++ resolved
@@ -57,7 +57,7 @@
 
         //Extract required information
         final TypeElement classElement = (TypeElement) element;
-        final String annotationName = ClientAPIModule.getWorkbenchScreenClass().getName();
+        final String annotationName = ClientAPIModule.getWorkbenchScreenClass();
 
         String identifier = null;
         Integer preferredHeight = null;
@@ -84,7 +84,6 @@
             }
         }
 
-<<<<<<< HEAD
         final String owningPlace = GeneratorUtils.getOwningPerspectivePlaceRequest( classElement, processingEnvironment );
 
         final String beanActivatorClass = GeneratorUtils.getBeanActivatorClassName( classElement, processingEnvironment );
@@ -104,12 +103,6 @@
             onStartup1ParameterMethodName = onStartupMethod.getSimpleName().toString();
         }
 
-=======
-        final String onStartup0ParameterMethodName = GeneratorUtils.getOnStartupZeroParameterMethodName( classElement,
-                                                                                                         processingEnvironment );
-        final String onStartup1ParameterMethodName = GeneratorUtils.getOnStartPlaceRequestParameterMethodName( classElement,
-                                                                                                               processingEnvironment );
->>>>>>> 3c565202
         final String onMayCloseMethodName = GeneratorUtils.getOnMayCloseMethodName( classElement,
                                                                                     processingEnvironment );
         final String onCloseMethodName = GeneratorUtils.getOnCloseMethodName( classElement,
@@ -144,7 +137,6 @@
                                                                                  processingEnvironment );
         final String getToolBarMethodName = GeneratorUtils.getToolBarMethodName( classElement,
                                                                                  processingEnvironment );
-<<<<<<< HEAD
         final String securityTraitList = GeneratorUtils.getSecurityTraitList( elementUtils, classElement );
         final String rolesList = GeneratorUtils.getRoleList( elementUtils, classElement );
 
@@ -153,6 +145,8 @@
             messager.printMessage( Kind.NOTE, "Class name: " + className );
             messager.printMessage( Kind.NOTE, "Identifier: " + identifier );
             messager.printMessage( Kind.NOTE, "Owning Perspective Identifier: " + owningPlace );
+            messager.printMessage( Kind.NOTE, "Preferred Height: " + preferredHeight );
+            messager.printMessage( Kind.NOTE, "Preferred Width: " + preferredWidth );
             messager.printMessage( Kind.NOTE, "getContextIdMethodName: " + getContextIdMethodName );
             messager.printMessage( Kind.NOTE, "onStartup0ParameterMethodName: " + onStartup0ParameterMethodName );
             messager.printMessage( Kind.NOTE, "onStartup1ParameterMethodName: " + onStartup1ParameterMethodName );
@@ -173,35 +167,6 @@
             messager.printMessage( Kind.NOTE, "securityTraitList: " + securityTraitList );
             messager.printMessage( Kind.NOTE, "rolesList: " + rolesList );
         }
-=======
-        final String securityTraitList = GeneratorUtils.getSecurityTraitList( classElement );
-        final String rolesList = GeneratorUtils.getRoleList( classElement );
-
-        logger.debug( "Package name: " + packageName );
-        logger.debug( "Class name: " + className );
-        logger.debug( "Identifier: " + identifier );
-        logger.debug( "Preferred Height: " + preferredHeight );
-        logger.debug( "Preferred Width: " + preferredWidth );
-        logger.debug( "getContextIdMethodName: " + getContextIdMethodName );
-        logger.debug( "onStartup0ParameterMethodName: " + onStartup0ParameterMethodName );
-        logger.debug( "onStartup1ParameterMethodName: " + onStartup1ParameterMethodName );
-        logger.debug( "onMayCloseMethodName: " + onMayCloseMethodName );
-        logger.debug( "onCloseMethodName: " + onCloseMethodName );
-        logger.debug( "onShutdownMethodName: " + onShutdownMethodName );
-        logger.debug( "onOpenMethodName: " + onOpenMethodName );
-        logger.debug( "onLostFocusMethodName: " + onLostFocusMethodName );
-        logger.debug( "onFocusMethodName: " + onFocusMethodName );
-        logger.debug( "getDefaultPositionMethodName: " + getDefaultPositionMethodName );
-        logger.debug( "getTitleMethodName: " + getTitleMethodName );
-        logger.debug( "getTitleWidgetMethodName: " + getTitleWidgetMethodName );
-        logger.debug( "getWidgetMethodName: " + getWidgetMethodName );
-        logger.debug( "isWidget: " + Boolean.toString( isWidget ) );
-        logger.debug( "hasUberView: " + Boolean.toString( hasUberView ) );
-        logger.debug( "getMenuBarMethodName: " + getMenuBarMethodName );
-        logger.debug( "getToolBarMethodName: " + getToolBarMethodName );
-        logger.debug( "securityTraitList: " + securityTraitList );
-        logger.debug( "rolesList: " + rolesList );
->>>>>>> 3c565202
 
         //Validate getWidgetMethodName and isWidget
         if ( !isWidget && getWidgetMethodName == null ) {
@@ -209,19 +174,7 @@
         }
         if ( isWidget && getWidgetMethodName != null ) {
             final String msg = "The WorkbenchScreen both extends com.google.gwt.user.client.ui.IsWidget and provides a @WorkbenchPartView annotated method. The annotated method will take precedence.";
-<<<<<<< HEAD
             messager.printMessage( Kind.WARNING, msg, classElement );
-=======
-            processingEnvironment.getMessager().printMessage( Kind.WARNING,
-                                                              msg );
-            logger.warn( msg );
-        }
-
-        //Validate onStartup0ParameterMethodName and onStartup1ParameterMethodName
-        if ( onStartup0ParameterMethodName != null && onStartup1ParameterMethodName != null ) {
-            final String msg = "Found multiple @OnStartup methods. Each class can declare at most one.";
-            throw new GenerationException( msg );
->>>>>>> 3c565202
         }
 
         //Validate getTitleMethodName and getTitleWidgetMethodName
@@ -237,15 +190,12 @@
                   className );
         root.put( "identifier",
                   identifier );
-<<<<<<< HEAD
         root.put( "owningPlace",
                   owningPlace );
-=======
         root.put( "preferredHeight",
                   preferredHeight );
         root.put( "preferredWidth",
                   preferredWidth );
->>>>>>> 3c565202
         root.put( "getContextIdMethodName",
                   getContextIdMethodName );
         root.put( "realClassName",
