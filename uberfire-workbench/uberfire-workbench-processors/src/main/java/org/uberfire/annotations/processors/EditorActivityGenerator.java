/*
 * Copyright 2012 JBoss Inc
 *
 * Licensed under the Apache License, Version 2.0 (the "License"); you may not
 * use this file except in compliance with the License. You may obtain a copy of
 * the License at
 *
 * http://www.apache.org/licenses/LICENSE-2.0
 *
 * Unless required by applicable law or agreed to in writing, software
 * distributed under the License is distributed on an "AS IS" BASIS, WITHOUT
 * WARRANTIES OR CONDITIONS OF ANY KIND, either express or implied. See the
 * License for the specific language governing permissions and limitations under
 * the License.
 */
package org.uberfire.annotations.processors;

import java.io.BufferedWriter;
import java.io.IOException;
import java.io.StringWriter;
import java.util.Collection;
import java.util.HashMap;
import java.util.Map;

import javax.annotation.processing.Messager;
import javax.annotation.processing.ProcessingEnvironment;
import javax.enterprise.context.ApplicationScoped;
import javax.lang.model.element.AnnotationMirror;
import javax.lang.model.element.AnnotationValue;
import javax.lang.model.element.Element;
import javax.lang.model.element.ExecutableElement;
import javax.lang.model.element.PackageElement;
import javax.lang.model.element.TypeElement;
import javax.lang.model.util.Elements;
import javax.tools.Diagnostic.Kind;

import org.uberfire.annotations.processors.exceptions.GenerationException;
import org.uberfire.annotations.processors.facades.ClientAPIModule;

import freemarker.template.Template;
import freemarker.template.TemplateException;

/**
 * A source code generator for Activities
 */
public class EditorActivityGenerator extends AbstractGenerator {

    @Override
    public StringBuffer generate( final String packageName,
                                  final PackageElement packageElement,
                                  final String className,
                                  final Element element,
                                  final ProcessingEnvironment processingEnvironment ) throws GenerationException {

        final Messager messager = processingEnvironment.getMessager();
        messager.printMessage( Kind.NOTE, "Starting code generation for [" + className + "]" );

        final Elements elementUtils = processingEnvironment.getElementUtils();

        //Extract required information
        final TypeElement classElement = (TypeElement) element;

        final String annotationName = ClientAPIModule.getWorkbenchEditorClass();

        final String owningPlace = GeneratorUtils.getOwningPerspectivePlaceRequest( classElement, processingEnvironment );

        String identifier = null;
        Integer priority = 0;
<<<<<<< HEAD
        Collection<String> associatedResources = null;
=======
        List<String> associatedResources = null;
        Integer preferredHeight = null;
        Integer preferredWidth = null;
>>>>>>> 3c565202

        for ( final AnnotationMirror am : classElement.getAnnotationMirrors() ) {
            if ( annotationName.equals( am.getAnnotationType().toString() ) ) {
                for ( Map.Entry<? extends ExecutableElement, ? extends AnnotationValue> entry : am.getElementValues().entrySet() ) {
                    if ( "identifier".equals( entry.getKey().getSimpleName().toString() ) ) {
                        identifier = entry.getValue().toString();
                    } else if ( "priority".equals( entry.getKey().getSimpleName().toString() ) ) {
                        priority = (Integer) entry.getValue().getValue();
                    } else if ( "supportedTypes".equals( entry.getKey().getSimpleName().toString() ) ) {
                        associatedResources = GeneratorUtils.extractValue( entry.getValue() );
                    } else if ( "preferredHeight".equals( entry.getKey().getSimpleName().toString() ) ) {
                        final int _preferredHeight = (Integer) entry.getValue().getValue();
                        if ( _preferredHeight > 0 ) {
                            preferredHeight = _preferredHeight;
                        }
                    } else if ( "preferredWidth".equals( entry.getKey().getSimpleName().toString() ) ) {
                        final int _preferredWidth = (Integer) entry.getValue().getValue();
                        if ( _preferredWidth > 0 ) {
                            preferredWidth = _preferredWidth;
                        }
                    }
                }
                break;
            }
        }

        if ( associatedResources != null && associatedResources.size() > 0 ) {
            for ( final String resourceTypeName : associatedResources ) {
                final TypeElement resourceType = processingEnvironment.getElementUtils().getTypeElement( resourceTypeName );
                if ( resourceType.getAnnotation( ApplicationScoped.class ) == null ) {
                    messager.printMessage(
                            Kind.ERROR,
                            "This type is referenced as a resource from " + className + ", so it must be @ApplicationScoped.",
                            resourceType );
                }
            }
        }

        final String beanActivatorClass = GeneratorUtils.getBeanActivatorClassName( classElement, processingEnvironment );

        final ExecutableElement onStartupMethod = GeneratorUtils.getOnStartupMethodForEditors( classElement, processingEnvironment );

        final String onStartup1ParameterMethodName;
        final String onStartup2ParameterMethodName;
        if ( onStartupMethod == null ) {
            onStartup1ParameterMethodName = null;
            onStartup2ParameterMethodName = null;
        } else if ( onStartupMethod.getParameters().size() == 1 ) {
            onStartup1ParameterMethodName = onStartupMethod.getSimpleName().toString();
            onStartup2ParameterMethodName = null;
        } else {
            onStartup1ParameterMethodName = null;
            onStartup2ParameterMethodName = onStartupMethod.getSimpleName().toString();
        }

        final String onMayCloseMethodName = GeneratorUtils.getOnMayCloseMethodName( classElement,
                                                                                    processingEnvironment );
        final String onCloseMethodName = GeneratorUtils.getOnCloseMethodName( classElement,
                                                                              processingEnvironment );
        final String onShutdownMethodName = GeneratorUtils.getOnShutdownMethodName( classElement,
                                                                                    processingEnvironment );
        final String onOpenMethodName = GeneratorUtils.getOnOpenMethodName( classElement,
                                                                            processingEnvironment );
        final String onLostFocusMethodName = GeneratorUtils.getOnLostFocusMethodName( classElement,
                                                                                      processingEnvironment );
        final String onFocusMethodName = GeneratorUtils.getOnFocusMethodName( classElement,
                                                                              processingEnvironment );
        final String getDefaultPositionMethodName = GeneratorUtils.getDefaultPositionMethodName( classElement,
                                                                                                 processingEnvironment );
        final String getTitleMethodName = GeneratorUtils.getTitleMethodName( classElement,
                                                                             processingEnvironment );
        final String getContextIdMethodName = GeneratorUtils.getContextIdMethodName( classElement,
                                                                                     processingEnvironment );
        final ExecutableElement getTitleWidgetMethod = GeneratorUtils.getTitleWidgetMethodName( classElement,
                                                                                                processingEnvironment );
        final String getTitleWidgetMethodName = getTitleWidgetMethod == null ? null : getTitleWidgetMethod.getSimpleName().toString();
        final ExecutableElement getWidgetMethod = GeneratorUtils.getWidgetMethodName( classElement,
                                                                                      processingEnvironment );
        final String getWidgetMethodName = getWidgetMethod == null ? null : getWidgetMethod.getSimpleName().toString();
        final boolean hasUberView = GeneratorUtils.hasUberViewReference( classElement,
                                                                         processingEnvironment,
                                                                         getWidgetMethod );

        final boolean isWidget = GeneratorUtils.getIsWidget( classElement,
                                                             processingEnvironment );
        final String isDirtyMethodName = GeneratorUtils.getIsDirtyMethodName( classElement,
                                                                              processingEnvironment );
        final String onSaveMethodName = GeneratorUtils.getOnSaveMethodName( classElement,
                                                                            processingEnvironment );
        final String getMenuBarMethodName = GeneratorUtils.getMenuBarMethodName( classElement,
                                                                                 processingEnvironment );
        final String getToolBarMethodName = GeneratorUtils.getToolBarMethodName( classElement,
                                                                                 processingEnvironment );
        final String securityTraitList = GeneratorUtils.getSecurityTraitList( elementUtils, classElement );
        final String rolesList = GeneratorUtils.getRoleList( elementUtils, classElement );

<<<<<<< HEAD
        if ( GeneratorUtils.debugLoggingEnabled() ) {
            messager.printMessage( Kind.NOTE, "Package name: " + packageName );
            messager.printMessage( Kind.NOTE, "Class name: " + className );
            messager.printMessage( Kind.NOTE, "Identifier: " + identifier );
            messager.printMessage( Kind.NOTE, "Owning Perspective Identifier: " + owningPlace );
            messager.printMessage( Kind.NOTE, "getContextIdMethodName: " + getContextIdMethodName );
            messager.printMessage( Kind.NOTE, "Priority: " + priority );
            messager.printMessage( Kind.NOTE, "Resource types: " + associatedResources );
            messager.printMessage( Kind.NOTE, "onStartup1ParameterMethodName: " + onStartup1ParameterMethodName );
            messager.printMessage( Kind.NOTE, "onStartup2ParameterMethodName: " + onStartup2ParameterMethodName );
            messager.printMessage( Kind.NOTE, "onMayCloseMethodName: " + onMayCloseMethodName );
            messager.printMessage( Kind.NOTE, "onCloseMethodName: " + onCloseMethodName );
            messager.printMessage( Kind.NOTE, "onShutdownMethodName: " + onShutdownMethodName );
            messager.printMessage( Kind.NOTE, "onOpenMethodName: " + onOpenMethodName );
            messager.printMessage( Kind.NOTE, "onLostFocusMethodName: " + onLostFocusMethodName );
            messager.printMessage( Kind.NOTE, "onFocusMethodName: " + onFocusMethodName );
            messager.printMessage( Kind.NOTE, "getDefaultPositionMethodName: " + getDefaultPositionMethodName );
            messager.printMessage( Kind.NOTE, "getTitleMethodName: " + getTitleMethodName );
            messager.printMessage( Kind.NOTE, "getTitleWidgetMethodName: " + getTitleWidgetMethodName );
            messager.printMessage( Kind.NOTE, "getWidgetMethodName: " + getWidgetMethodName );
            messager.printMessage( Kind.NOTE, "isWidget: " + Boolean.toString( isWidget ) );
            messager.printMessage( Kind.NOTE, "hasUberView: " + Boolean.toString( hasUberView ) );
            messager.printMessage( Kind.NOTE, "isDirtyMethodName: " + isDirtyMethodName );
            messager.printMessage( Kind.NOTE, "onSaveMethodName: " + onSaveMethodName );
            messager.printMessage( Kind.NOTE, "getMenuBarMethodName: " + getMenuBarMethodName );
            messager.printMessage( Kind.NOTE, "getToolBarMethodName: " + getToolBarMethodName );
            messager.printMessage( Kind.NOTE, "securityTraitList: " + securityTraitList );
            messager.printMessage( Kind.NOTE, "rolesList: " + rolesList );
        }
=======
        logger.debug( "Package name: " + packageName );
        logger.debug( "Class name: " + className );
        logger.debug( "Identifier: " + identifier );
        logger.debug( "getContextIdMethodName: " + getContextIdMethodName );
        logger.debug( "Priority: " + priority );
        logger.debug( "Resource types: " + associatedResources );
        logger.debug( "Preferred Height: " + preferredHeight );
        logger.debug( "Preferred Width: " + preferredWidth );
        logger.debug( "onStartup1ParameterMethodName: " + onStartup1ParameterMethodName );
        logger.debug( "onStartup2ParametersMethodName: " + onStartup2ParametersMethodName );
        logger.debug( "onMayCloseMethodName: " + onMayCloseMethodName );
        logger.debug( "onCloseMethodName: " + onCloseMethodName );
        logger.debug( "onShutdownMethodName: " + onShutdownMethodName );
        logger.debug( "onOpenMethodName: " + onOpenMethodName );
        logger.debug( "onLostFocusMethodName: " + onLostFocusMethodName );
        logger.debug( "onFocusMethodName: " + onFocusMethodName );
        logger.debug( "getDefaultPositionMethodName: " + getDefaultPositionMethodName );
        logger.debug( "getTitleMethodName: " + getTitleMethodName );
        logger.debug( "getTitleWidgetMethodName: " + getTitleWidgetMethodName );
        logger.debug( "getWidgetMethodName: " + getWidgetMethodName );
        logger.debug( "isWidget: " + Boolean.toString( isWidget ) );
        logger.debug( "hasUberView: " + Boolean.toString( hasUberView ) );
        logger.debug( "isDirtyMethodName: " + isDirtyMethodName );
        logger.debug( "onSaveMethodName: " + onSaveMethodName );
        logger.debug( "getMenuBarMethodName: " + getMenuBarMethodName );
        logger.debug( "getToolBarMethodName: " + getToolBarMethodName );
        logger.debug( "securityTraitList: " + securityTraitList );
        logger.debug( "rolesList: " + rolesList );
>>>>>>> 3c565202

        //Validate getWidgetMethodName and isWidget
        if ( !isWidget && getWidgetMethodName == null ) {
            throw new GenerationException( "The WorkbenchEditor must either extend IsWidget or provide a @WorkbenchPartView annotated method to return a com.google.gwt.user.client.ui.IsWidget.", packageName + "." + className );
        }
        if ( isWidget && getWidgetMethodName != null ) {
            final String msg = "The WorkbenchEditor both extends com.google.gwt.user.client.ui.IsWidget and provides a @WorkbenchPartView annotated method. The annotated method will take precedence.";
            messager.printMessage( Kind.WARNING, msg, classElement );
        }

        //Validate getTitleMethodName
        if ( getTitleMethodName == null ) {
            throw new GenerationException( "The WorkbenchEditor must provide a @WorkbenchPartTitle annotated method to return a java.lang.String.", packageName + "." + className );
        }

        //Setup data for template sub-system
        Map<String, Object> root = new HashMap<String, Object>();
        root.put( "packageName",
                  packageName );
        root.put( "className",
                  className );
        root.put( "identifier",
                  identifier );
        root.put( "owningPlace",
                  owningPlace );
        root.put( "getContextIdMethodName",
                  getContextIdMethodName );
        root.put( "priority",
                  priority.toString().replace( ",", "" ) );
        root.put( "associatedResources",
                  GeneratorUtils.formatAssociatedResources( associatedResources ) );
        root.put( "preferredHeight",
                  preferredHeight );
        root.put( "preferredWidth",
                  preferredWidth );
        root.put( "realClassName",
                  classElement.getSimpleName().toString() );
        root.put( "beanActivatorClass",
                  beanActivatorClass );
        root.put( "onStartup1ParameterMethodName",
                  onStartup1ParameterMethodName );
        root.put( "onStartup2ParameterMethodName",
                  onStartup2ParameterMethodName );
        root.put( "onMayCloseMethodName",
                  onMayCloseMethodName );
        root.put( "onCloseMethodName",
                  onCloseMethodName );
        root.put( "onShutdownMethodName",
                  onShutdownMethodName );
        root.put( "onOpenMethodName",
                  onOpenMethodName );
        root.put( "onLostFocusMethodName",
                  onLostFocusMethodName );
        root.put( "onFocusMethodName",
                  onFocusMethodName );
        root.put( "getDefaultPositionMethodName",
                  getDefaultPositionMethodName );
        root.put( "getTitleMethodName",
                  getTitleMethodName );
        root.put( "getTitleWidgetMethodName",
                  getTitleWidgetMethodName );
        root.put( "getWidgetMethodName",
                  getWidgetMethodName );
        root.put( "isWidget",
                  isWidget );
        root.put( "hasUberView",
                  hasUberView );
        root.put( "isDirtyMethodName",
                  isDirtyMethodName );
        root.put( "onSaveMethodName",
                  onSaveMethodName );
        root.put( "getMenuBarMethodName",
                  getMenuBarMethodName );
        root.put( "getToolBarMethodName",
                  getToolBarMethodName );
        root.put( "securityTraitList",
                  securityTraitList );
        root.put( "rolesList",
                  rolesList );

        //Generate code
        final StringWriter sw = new StringWriter();
        final BufferedWriter bw = new BufferedWriter( sw );
        try {
            final Template template = config.getTemplate( "activityEditor.ftl" );
            template.process( root,
                              bw );
        } catch ( IOException ioe ) {
            throw new GenerationException( ioe );
        } catch ( TemplateException te ) {
            throw new GenerationException( te );
        } finally {
            try {
                bw.close();
                sw.close();
            } catch ( IOException ioe ) {
                throw new GenerationException( ioe );
            }
        }
        messager.printMessage( Kind.NOTE, "Successfully generated code for [" + className + "]" );

        return sw.getBuffer();
    }

}<|MERGE_RESOLUTION|>--- conflicted
+++ resolved
@@ -66,13 +66,9 @@
 
         String identifier = null;
         Integer priority = 0;
-<<<<<<< HEAD
         Collection<String> associatedResources = null;
-=======
-        List<String> associatedResources = null;
         Integer preferredHeight = null;
         Integer preferredWidth = null;
->>>>>>> 3c565202
 
         for ( final AnnotationMirror am : classElement.getAnnotationMirrors() ) {
             if ( annotationName.equals( am.getAnnotationType().toString() ) ) {
@@ -169,7 +165,6 @@
         final String securityTraitList = GeneratorUtils.getSecurityTraitList( elementUtils, classElement );
         final String rolesList = GeneratorUtils.getRoleList( elementUtils, classElement );
 
-<<<<<<< HEAD
         if ( GeneratorUtils.debugLoggingEnabled() ) {
             messager.printMessage( Kind.NOTE, "Package name: " + packageName );
             messager.printMessage( Kind.NOTE, "Class name: " + className );
@@ -178,6 +173,8 @@
             messager.printMessage( Kind.NOTE, "getContextIdMethodName: " + getContextIdMethodName );
             messager.printMessage( Kind.NOTE, "Priority: " + priority );
             messager.printMessage( Kind.NOTE, "Resource types: " + associatedResources );
+            messager.printMessage( Kind.NOTE, "Preferred Height: " + preferredHeight );
+            messager.printMessage( Kind.NOTE, "Preferred Width: " + preferredWidth );
             messager.printMessage( Kind.NOTE, "onStartup1ParameterMethodName: " + onStartup1ParameterMethodName );
             messager.printMessage( Kind.NOTE, "onStartup2ParameterMethodName: " + onStartup2ParameterMethodName );
             messager.printMessage( Kind.NOTE, "onMayCloseMethodName: " + onMayCloseMethodName );
@@ -199,36 +196,6 @@
             messager.printMessage( Kind.NOTE, "securityTraitList: " + securityTraitList );
             messager.printMessage( Kind.NOTE, "rolesList: " + rolesList );
         }
-=======
-        logger.debug( "Package name: " + packageName );
-        logger.debug( "Class name: " + className );
-        logger.debug( "Identifier: " + identifier );
-        logger.debug( "getContextIdMethodName: " + getContextIdMethodName );
-        logger.debug( "Priority: " + priority );
-        logger.debug( "Resource types: " + associatedResources );
-        logger.debug( "Preferred Height: " + preferredHeight );
-        logger.debug( "Preferred Width: " + preferredWidth );
-        logger.debug( "onStartup1ParameterMethodName: " + onStartup1ParameterMethodName );
-        logger.debug( "onStartup2ParametersMethodName: " + onStartup2ParametersMethodName );
-        logger.debug( "onMayCloseMethodName: " + onMayCloseMethodName );
-        logger.debug( "onCloseMethodName: " + onCloseMethodName );
-        logger.debug( "onShutdownMethodName: " + onShutdownMethodName );
-        logger.debug( "onOpenMethodName: " + onOpenMethodName );
-        logger.debug( "onLostFocusMethodName: " + onLostFocusMethodName );
-        logger.debug( "onFocusMethodName: " + onFocusMethodName );
-        logger.debug( "getDefaultPositionMethodName: " + getDefaultPositionMethodName );
-        logger.debug( "getTitleMethodName: " + getTitleMethodName );
-        logger.debug( "getTitleWidgetMethodName: " + getTitleWidgetMethodName );
-        logger.debug( "getWidgetMethodName: " + getWidgetMethodName );
-        logger.debug( "isWidget: " + Boolean.toString( isWidget ) );
-        logger.debug( "hasUberView: " + Boolean.toString( hasUberView ) );
-        logger.debug( "isDirtyMethodName: " + isDirtyMethodName );
-        logger.debug( "onSaveMethodName: " + onSaveMethodName );
-        logger.debug( "getMenuBarMethodName: " + getMenuBarMethodName );
-        logger.debug( "getToolBarMethodName: " + getToolBarMethodName );
-        logger.debug( "securityTraitList: " + securityTraitList );
-        logger.debug( "rolesList: " + rolesList );
->>>>>>> 3c565202
 
         //Validate getWidgetMethodName and isWidget
         if ( !isWidget && getWidgetMethodName == null ) {
