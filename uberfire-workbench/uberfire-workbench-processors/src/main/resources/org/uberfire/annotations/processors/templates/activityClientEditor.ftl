--- conflicted
+++ resolved
@@ -166,8 +166,6 @@
         return null;
         </#if>
     }
-<<<<<<< HEAD
-=======
 
     @Override
     public Promise validate() {
@@ -183,7 +181,8 @@
     public String contextId() {
         return realPresenter.${getContextIdMethodName}();
     }
->>>>>>> 8639ac6d
+
+    </#if>
 
     @Override
     public String getIdentifier() {
