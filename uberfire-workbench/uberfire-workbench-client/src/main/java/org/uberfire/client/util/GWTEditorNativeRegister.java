/*
 * Copyright 2019 Red Hat, Inc. and/or its affiliates.
 *
 * Licensed under the Apache License, Version 2.0 (the "License");
 * you may not use this file except in compliance with the License.
 * You may obtain a copy of the License at
 *
 *     http://www.apache.org/licenses/LICENSE-2.0
 *
 * Unless required by applicable law or agreed to in writing, software
 * distributed under the License is distributed on an "AS IS" BASIS,
 * WITHOUT WARRANTIES OR CONDITIONS OF ANY KIND, either express or implied.
 * See the License for the specific language governing permissions and
 * limitations under the License.
 */

package org.uberfire.client.util;

import javax.enterprise.context.ApplicationScoped;

import org.jboss.errai.ioc.client.container.SyncBeanDef;
import org.uberfire.client.mvp.Activity;

/**
 *  Call native Javascript to register GWT Editors
 */
@ApplicationScoped
public class GWTEditorNativeRegister {
    
    public native void nativeRegisterGwtEditorProvider() /*-{

        console.log("registerGWTEditorProvider");

        $wnd.gwtEditorBeans = new Map();
        $wnd.resolveEditor = function (id) {
            return $wnd.gwtEditorBeans.get(id);
        };

        $wnd.GWTEditor = function (instance) {
            this.instance = instance;
        };

        $wnd.GWTEditor.prototype.onOpen = function () {
            this.instance.@org.uberfire.client.mvp.WorkbenchClientEditorActivity::onOpen()();
        };

        $wnd.GWTEditor.prototype.setContent = function (path, value) {
            return this.instance.@org.uberfire.client.mvp.WorkbenchClientEditorActivity::setContent(Ljava/lang/String;Ljava/lang/String;)(path, value);
        };

        $wnd.GWTEditor.prototype.getContent = function () {
            return this.instance.@org.uberfire.client.mvp.WorkbenchClientEditorActivity::getContent()();
        };
        
        $wnd.GWTEditor.prototype.getPreview = function () {
            return this.instance.@org.uberfire.client.mvp.WorkbenchClientEditorActivity::getPreview()();
        };        

        $wnd.GWTEditor.prototype.getView = function () {
            return this.instance.@org.uberfire.client.mvp.WorkbenchClientEditorActivity::getWidgetElement()();
        };

<<<<<<< HEAD
        $wnd.GWTEditorSupplier = function (bean) {
=======
         $wnd.GWTEditor.prototype.validate = function () {
            return this.instance.@org.uberfire.client.mvp.WorkbenchClientEditorActivity::validate()();
        };

        $wnd.GWTEditorSuplier = function (bean) {
>>>>>>> 8639ac6d
            this.bean = bean;
        };

        $wnd.GWTEditorSupplier.prototype.get = function () {
            return new $wnd.GWTEditor(this.bean.@org.jboss.errai.ioc.client.container.SyncBeanDef::newInstance()());
        }

    }-*/;
    
    public native void nativeRegisterGwtClientBean(final String id, final SyncBeanDef<Activity> activityBean) /*-{
        $wnd.gwtEditorBeans.set(id, new $wnd.GWTEditorSupplier(activityBean));
    }-*/;

}<|MERGE_RESOLUTION|>--- conflicted
+++ resolved
@@ -60,15 +60,11 @@
             return this.instance.@org.uberfire.client.mvp.WorkbenchClientEditorActivity::getWidgetElement()();
         };
 
-<<<<<<< HEAD
-        $wnd.GWTEditorSupplier = function (bean) {
-=======
          $wnd.GWTEditor.prototype.validate = function () {
             return this.instance.@org.uberfire.client.mvp.WorkbenchClientEditorActivity::validate()();
         };
 
-        $wnd.GWTEditorSuplier = function (bean) {
->>>>>>> 8639ac6d
+        $wnd.GWTEditorSupplier = function (bean) {
             this.bean = bean;
         };
 
