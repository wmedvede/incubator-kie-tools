--- conflicted
+++ resolved
@@ -4,14 +4,9 @@
 import org.uberfire.workbench.model.PerspectiveDefinition;
 import org.uberfire.workbench.model.menu.Menus;
 
-<<<<<<< HEAD
 /**
- * CDI event fired by the framework just after the
- * @author jfuerth
- *
+ * CDI event fired by the framework just after the current perspective has changed.
  */
-=======
->>>>>>> 128ecc5c
 public class PerspectiveChange implements UberFireEvent {
 
     private final PerspectiveDefinition perspectiveDefinition;
