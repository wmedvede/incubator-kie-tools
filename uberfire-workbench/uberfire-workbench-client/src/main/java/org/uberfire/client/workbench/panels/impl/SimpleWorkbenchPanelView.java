--- conflicted
+++ resolved
@@ -20,32 +20,24 @@
 import javax.inject.Inject;
 import javax.inject.Named;
 
-import com.google.gwt.dom.client.Style;
-import com.google.gwt.user.client.ui.IsWidget;
-import com.google.gwt.user.client.ui.Widget;
 import org.uberfire.client.workbench.part.WorkbenchPartPresenter;
 import org.uberfire.client.workbench.widgets.listbar.ListBarWidget;
 import org.uberfire.client.workbench.widgets.panel.ContextPanel;
 import org.uberfire.client.workbench.widgets.panel.RequiresResizeFlowPanel;
 import org.uberfire.workbench.model.PartDefinition;
 
-<<<<<<< HEAD
 import com.google.gwt.dom.client.Style;
-import com.google.gwt.event.logical.shared.SelectionEvent;
-import com.google.gwt.event.logical.shared.SelectionHandler;
 import com.google.gwt.user.client.ui.IsWidget;
 import com.google.gwt.user.client.ui.RequiresResize;
 import com.google.gwt.user.client.ui.Widget;
 
-=======
->>>>>>> dbc762f8
 /**
  * A Workbench panel that can contain WorkbenchParts.
  */
 @Dependent
 @Named("SimpleWorkbenchPanelView")
 public class SimpleWorkbenchPanelView
-        extends AbstractWorkbenchPanelView<SimpleWorkbenchPanelPresenter> {
+extends AbstractWorkbenchPanelView<SimpleWorkbenchPanelPresenter> {
 
     @Inject
     protected ListBarWidget listBar;
@@ -71,30 +63,8 @@
     private void setupListBarDragAndDrop() {
         listBar.setDndManager( dndManager );
         listBar.setup( false, false );
-
-<<<<<<< HEAD
-        //When a tab is selected ensure content is resized and set focus
-        listBar.addSelectionHandler( new SelectionHandler<PartDefinition>() {
-            @Override
-            public void onSelection( SelectionEvent<PartDefinition> event ) {
-                panelManager.onPartLostFocus();
-                panelManager.onPartFocus( event.getSelectedItem() );
-            }
-        } );
-
-        listBar.addOnFocusHandler( new Command() {
-            @Override
-            public void execute() {
-                panelManager.onPanelFocus( presenter.getDefinition() );
-            }
-        } );
-=======
         addOnFocusHandler( listBar );
         addSelectionHandler( listBar );
-        setListBarOverFlow();
-    }
->>>>>>> dbc762f8
-
         listBar.asWidget().getElement().getStyle().setOverflow( Style.Overflow.HIDDEN );
     }
 
