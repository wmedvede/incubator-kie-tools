/*
 * Copyright 2015 Red Hat, Inc. and/or its affiliates.
 *
 * Licensed under the Apache License, Version 2.0 (the "License");
 * you may not use this file except in compliance with the License.
 * You may obtain a copy of the License at
 *
 *       http://www.apache.org/licenses/LICENSE-2.0
 *
 * Unless required by applicable law or agreed to in writing, software
 * distributed under the License is distributed on an "AS IS" BASIS,
 * WITHOUT WARRANTIES OR CONDITIONS OF ANY KIND, either express or implied.
 * See the License for the specific language governing permissions and
 * limitations under the License.
 */

package org.uberfire.client.workbench.widgets.menu;

import java.util.ArrayList;
import java.util.List;
import java.util.function.Consumer;

import org.junit.Test;
import org.junit.runner.RunWith;
import org.mockito.InjectMocks;
import org.mockito.Mock;
import org.mockito.invocation.InvocationOnMock;
import org.mockito.junit.MockitoJUnitRunner;
import org.mockito.stubbing.Answer;
import org.uberfire.client.mvp.ActivityManager;
import org.uberfire.client.mvp.PerspectiveActivity;
import org.uberfire.client.mvp.PerspectiveManager;
import org.uberfire.client.workbench.events.PerspectiveChange;
import org.uberfire.client.workbench.events.PlaceMaximizedEvent;
import org.uberfire.client.workbench.events.PlaceMinimizedEvent;
import org.uberfire.client.workbench.widgets.menu.events.PerspectiveVisibiltiyChangeEvent;
import org.uberfire.mvp.Command;
import org.uberfire.mvp.PlaceRequest;
import org.uberfire.mvp.impl.DefaultPlaceRequest;
import org.uberfire.workbench.model.ActivityResourceType;
import org.uberfire.workbench.model.menu.MenuFactory;
import org.uberfire.workbench.model.menu.MenuItem;
import org.uberfire.workbench.model.menu.MenuPosition;
import org.uberfire.workbench.model.menu.Menus;

import static org.junit.Assert.assertEquals;
import static org.junit.Assert.assertFalse;
import static org.junit.Assert.assertSame;
import static org.junit.Assert.assertTrue;
import static org.mockito.Matchers.any;
import static org.mockito.Matchers.anyString;
import static org.mockito.Matchers.eq;
import static org.mockito.Matchers.isNull;
import static org.mockito.Mockito.doAnswer;
import static org.mockito.Mockito.mock;
import static org.mockito.Mockito.never;
import static org.mockito.Mockito.times;
import static org.mockito.Mockito.verify;
import static org.mockito.Mockito.when;

@RunWith(MockitoJUnitRunner.class)
public class WorkbenchMenuBarPresenterTest {

    private static final String NAME = "testName";
    private static final String PERSPECTIVE_ID = "perspectiveId";
    private static final String SECOND_PERSPECTIVE_ID = "secondPerspectiveId";
    private static final String THIRD_PERSPECTIVE_ID = "thirdPerspectiveId";

    @Mock
    private PerspectiveManager perspectiveManager;
    @Mock
    private ActivityManager activityManager;

    @Mock
    private WorkbenchMenuBarPresenter.View view;

    @InjectMocks
    private WorkbenchMenuBarPresenter presenter;

    @Test
    public void testAddCurrentPerspective() {
        final Menus menus = MenuFactory.newSimpleItem(NAME).perspective(PERSPECTIVE_ID).endMenu().build();
        final PlaceRequest placeRequest = new DefaultPlaceRequest(PERSPECTIVE_ID);
        final PerspectiveActivity perspectiveActivity = mock(PerspectiveActivity.class);

        when(perspectiveActivity.getPlace()).thenReturn(placeRequest);
        when(perspectiveManager.getCurrentPerspective()).thenReturn(perspectiveActivity);

        presenter.addMenus(menus);
        verify(view).selectMenuItem(PERSPECTIVE_ID);
    }

    @Test
    public void testAddPerspective() {
        final Menus menus = MenuFactory.newSimpleItem(NAME).perspective(PERSPECTIVE_ID).endMenu().build();
        final PlaceRequest placeRequest = new DefaultPlaceRequest("anyId");
        final PerspectiveActivity perspectiveActivity = mock(PerspectiveActivity.class);

        when(perspectiveActivity.getPlace()).thenReturn(placeRequest);
        when(perspectiveManager.getCurrentPerspective()).thenReturn(perspectiveActivity);

        presenter.addMenus(menus);

        verify(view,
               never()).selectMenuItem(PERSPECTIVE_ID);
    }

    @Test
    public void testPerspectiveChangeEvent() {
        final Menus menus = MenuFactory.newSimpleItem(NAME).perspective(PERSPECTIVE_ID).endMenu().build();
        final PlaceRequest placeRequest = new DefaultPlaceRequest(PERSPECTIVE_ID);
        final PerspectiveActivity perspectiveActivity = mock(PerspectiveActivity.class);
        final PerspectiveChange perspectiveChange = new PerspectiveChange(placeRequest,
                                                                          null,
                                                                          null,
                                                                          PERSPECTIVE_ID);

<<<<<<< HEAD
=======
        when(authzManager.authorize(any(Resource.class),
                                    eq(identity))).thenReturn(true);

>>>>>>> 8639ac6d
        presenter.addMenus(menus);
        presenter.onPerspectiveChange(perspectiveChange);

        verify(view).selectMenuItem(PERSPECTIVE_ID);
    }

    @Test
    public void testAddMenuWithPermission() {
        final Menus menus = MenuFactory.newSimpleItem(NAME).perspective(PERSPECTIVE_ID).endMenu().build();

        presenter.addMenus(menus);

        verify(view).addMenuItem(eq(PERSPECTIVE_ID),
                                 eq(NAME),
                                 isNull(String.class),
                                 any(Command.class),
                                 any(MenuPosition.class));
    }

    @Test
    public void testAddMenuWithoutPermission() {
        final Menus menus = MenuFactory.newSimpleItem(NAME).perspective(PERSPECTIVE_ID).endMenu().build();
        presenter.addMenus(menus);

        verify(view,
               never()).addMenuItem(eq(PERSPECTIVE_ID),
                                    eq(NAME),
                                    isNull(String.class),
                                    any(Command.class),
                                    any(MenuPosition.class));
    }

    @Test
    public void testAddContextMenuWithPermission() {
        final MenuPosition position = MenuPosition.LEFT;
        final Menus contextMenus = MenuFactory.newSimpleItem(NAME).endMenu().build();
        final PerspectiveActivity activity = mock(PerspectiveActivity.class);
        final PlaceRequest placeRequest = mock(PlaceRequest.class);

        when(activity.getIdentifier()).thenReturn(PERSPECTIVE_ID);
        doAnswer(invocationOnMock -> {
<<<<<<< HEAD
            ((Consumer)invocationOnMock.getArgument(0)).accept(contextMenus);
=======
            invocationOnMock.getArgument(0, Consumer.class).accept(contextMenus);
>>>>>>> 8639ac6d
            return null;
        }).when(activity).getMenus(any());
        when(activity.isType(ActivityResourceType.PERSPECTIVE.name())).thenReturn(true);
        when(activityManager.getActivity(placeRequest)).thenReturn(activity);

        presenter.onPerspectiveChange(new PerspectiveChange(placeRequest,
                                                            null,
                                                            contextMenus,
                                                            PERSPECTIVE_ID));

        verify(view).clearContextMenu();
        verify(view).addContextMenuItem(eq(PERSPECTIVE_ID),
                                        anyString(),
                                        eq(NAME),
                                        isNull(),
                                        any(),
                                        eq(position));
    }

    @Test
    public void testAddContextMenuWithoutPermission() {
        final Menus contextMenus = MenuFactory.newSimpleItem(NAME).endMenu().build();
        final PerspectiveActivity activity = mock(PerspectiveActivity.class);
        final PlaceRequest placeRequest = mock(PlaceRequest.class);

        when(activity.getIdentifier()).thenReturn(PERSPECTIVE_ID);
        doAnswer(invocationOnMock -> {
<<<<<<< HEAD
            ((Consumer)invocationOnMock.getArgument(0)).accept(contextMenus);
=======
            invocationOnMock.getArgument(0, Consumer.class).accept(contextMenus);
>>>>>>> 8639ac6d
            return null;
        }).when(activity).getMenus(any());
        when(activity.isType(ActivityResourceType.PERSPECTIVE.name())).thenReturn(true);
        when(activityManager.getActivity(placeRequest)).thenReturn(activity);

        presenter.onPerspectiveChange(new PerspectiveChange(placeRequest,
                                                            null,
                                                            contextMenus,
                                                            PERSPECTIVE_ID));

        verify(view).clearContextMenu();
        verify(view,
               never()).addContextMenuItem(anyString(),
                                           anyString(),
                                           anyString(),
                                           anyString(),
                                           any(Command.class),
                                           any(MenuPosition.class));
    }

    @Test
    public void testSetupEnableDisableMenuItemCommand() {
        final Command command = mock(Command.class);
        final Menus menus = MenuFactory.newSimpleItem(NAME).respondsWith(command).endMenu().build();

        presenter.addMenus(menus);
        verify(view).enableMenuItem(anyString(), eq(true));

        menus.getItems().get(0).setEnabled(true);
        verify(view, times(2)).enableMenuItem(anyString(), eq(true));

        menus.getItems().get(0).setEnabled(false);
        verify(view).enableMenuItem(anyString(), eq(false));
    }

    @Test
    public void testSetupEnableDisableMenuItemPlace() {
        final PlaceRequest place = mock(PlaceRequest.class);
        final Menus menus = MenuFactory.newSimpleItem(NAME).place(place).endMenu().build();

        presenter.addMenus(menus);
        verify(view).enableMenuItem(anyString(), eq(true));

        menus.getItems().get(0).setEnabled(true);
        verify(view, times(2)).enableMenuItem(anyString(), eq(true));

        menus.getItems().get(0).setEnabled(false);
        verify(view).enableMenuItem(anyString(), eq(false));
    }

    @Test
    public void testSetupEnableDisableMenuItemPerspective() {
        final Menus menus = MenuFactory.newSimpleItem(NAME).perspective(PERSPECTIVE_ID).endMenu().build();

        presenter.addMenus(menus);
        verify(view).enableMenuItem(anyString(), eq(true));

        menus.getItems().get(0).setEnabled(true);
        verify(view, times(2)).enableMenuItem(anyString(), eq(true));

        menus.getItems().get(0).setEnabled(false);
        verify(view).enableMenuItem(anyString(), eq(false));
    }

    @Test
    public void testSetupEnableDisableContextMenuItem() {
        final Menus contextMenus = MenuFactory.newSimpleItem(NAME).endMenu().build();
        final PerspectiveActivity activity = mock(PerspectiveActivity.class);
        final PlaceRequest placeRequest = mock(PlaceRequest.class);

        when(activity.getIdentifier()).thenReturn(PERSPECTIVE_ID);
        doAnswer(invocationOnMock -> {
<<<<<<< HEAD
            ((Consumer)invocationOnMock.getArgument(0)).accept(contextMenus);
=======
            invocationOnMock.getArgument(0, Consumer.class).accept(contextMenus);
>>>>>>> 8639ac6d
            return null;
        }).when(activity).getMenus(any());
        when(activity.isType(ActivityResourceType.PERSPECTIVE.name())).thenReturn(true);
        when(activityManager.getActivity(placeRequest)).thenReturn(activity);

        presenter.onPerspectiveChange(new PerspectiveChange(placeRequest,
                                                            null,
                                                            contextMenus,
                                                            PERSPECTIVE_ID));
        verify(view).enableContextMenuItem(anyString(), eq(true));

        contextMenus.getItems().get(0).setEnabled(true);
        verify(view, times(2)).enableContextMenuItem(anyString(), eq(true));

        contextMenus.getItems().get(0).setEnabled(false);
        verify(view).enableContextMenuItem(anyString(), eq(false));
    }

    @Test
    public void testMenuInsertionOrder() {
        final Menus firstMenus = MenuFactory.newSimpleItem(NAME).perspective(PERSPECTIVE_ID).endMenu().build();
        final Menus secondMenus = MenuFactory.newSimpleItem(NAME).orderAll(1).perspective(SECOND_PERSPECTIVE_ID).endMenu().build();
        final Menus thirdMenus = MenuFactory.newSimpleItem(NAME).orderAll(2).perspective(THIRD_PERSPECTIVE_ID).endMenu().build();

        presenter.addMenus(thirdMenus);
        presenter.addMenus(firstMenus);
        presenter.addMenus(secondMenus);

        assertEquals(3,
                     presenter.getAddedMenus().size());
        assertSame(firstMenus,
                   presenter.getAddedMenus().get(0));
        assertSame(secondMenus,
                   presenter.getAddedMenus().get(1));
        assertSame(thirdMenus,
                   presenter.getAddedMenus().get(2));
    }

    @Test
    public void testAddMenusWithExperimentalPerspective() {

        List<MenuItem> items = new ArrayList<>();

        items.add(MenuFactory.newSimpleItem(NAME).perspective(PERSPECTIVE_ID).endMenu().build().getItems().get(0));
        items.add(MenuFactory.newSimpleItem(NAME).perspective(SECOND_PERSPECTIVE_ID).endMenu().build().getItems().get(0));
        items.add(MenuFactory.newSimpleItem(NAME).perspective(THIRD_PERSPECTIVE_ID).endMenu().build().getItems().get(0));

        final Menus menus = MenuFactory.newSimpleItem(NAME).withItems(items).endMenu().build();

        presenter.addMenus(menus);

        verify(view, times(2)).setMenuItemVisible(anyString(), eq(true));
        verify(view).setMenuItemVisible(anyString(), eq(false));
    }

    @Test
    public void testShowHideExperimentalPerspectiveMenus() {
        testAddMenusWithExperimentalPerspective();

        presenter.onPerspectiveVisibilityChange(new PerspectiveVisibiltiyChangeEvent(PERSPECTIVE_ID, false));
        verify(view).setMenuItemVisible(PERSPECTIVE_ID, false);

        presenter.onPerspectiveVisibilityChange(new PerspectiveVisibiltiyChangeEvent(SECOND_PERSPECTIVE_ID, true));
        verify(view).setMenuItemVisible(SECOND_PERSPECTIVE_ID, true);

        presenter.onPerspectiveVisibilityChange(new PerspectiveVisibiltiyChangeEvent(THIRD_PERSPECTIVE_ID, false));
        verify(view).setMenuItemVisible(THIRD_PERSPECTIVE_ID, false);
    }

    @Test
    public void testView() {
        assertEquals(view,
                     presenter.getView());
    }

    @Test
    public void testCollapse() {
        presenter.collapse();

        assertFalse(presenter.isUseExpandedMode());
        verify(view).collapse();
    }

    @Test
    public void testExpand() {
        presenter.expand();

        assertTrue(presenter.isUseExpandedMode());
        verify(view).expand();
    }

    @Test
    public void testAddCollapseHandler() {
        final Command command = mock(Command.class);

        presenter.addCollapseHandler(command);

        verify(view).addCollapseHandler(command);
    }

    @Test
    public void testExpandHandler() {
        doAnswer(new Answer() {
            @Override
            public Object answer(InvocationOnMock invocation) throws Throwable {
                ((Command) invocation.getArguments()[0]).execute();
                return null;
            }
        }).when(view).addExpandHandler(any(Command.class));

        presenter.setup();

        assertTrue(presenter.isExpanded());
    }

    @Test
    public void testCollapseHandler() {
        doAnswer(new Answer() {
            @Override
            public Object answer(InvocationOnMock invocation) throws Throwable {
                ((Command) invocation.getArguments()[0]).execute();
                return null;
            }
        }).when(view).addCollapseHandler(any(Command.class));

        presenter.setup();

        assertFalse(presenter.isExpanded());
    }

    @Test
    public void testAddExpandHandler() {
        final Command command = mock(Command.class);

        presenter.addExpandHandler(command);

        verify(view).addExpandHandler(command);
    }

    @Test
    public void testClear() {
        presenter.clear();

        verify(view).clear();
    }

    @Test
    public void testOnPlaceMaximized() {
        presenter.onPlaceMaximized(mock(PlaceMaximizedEvent.class));

        verify(view).collapse();
    }

    @Test
    public void testOnPlaceMinimized() {
        presenter.onPlaceMinimized(mock(PlaceMinimizedEvent.class));

        verify(view).expand();
    }

    @Test
    public void testOnPlaceMinimizedExpandMode() {
        presenter.collapse();
        presenter.onPlaceMinimized(mock(PlaceMinimizedEvent.class));

        verify(view,
               never()).expand();
    }
}<|MERGE_RESOLUTION|>--- conflicted
+++ resolved
@@ -115,12 +115,9 @@
                                                                           null,
                                                                           PERSPECTIVE_ID);
 
-<<<<<<< HEAD
-=======
         when(authzManager.authorize(any(Resource.class),
                                     eq(identity))).thenReturn(true);
 
->>>>>>> 8639ac6d
         presenter.addMenus(menus);
         presenter.onPerspectiveChange(perspectiveChange);
 
@@ -162,11 +159,7 @@
 
         when(activity.getIdentifier()).thenReturn(PERSPECTIVE_ID);
         doAnswer(invocationOnMock -> {
-<<<<<<< HEAD
             ((Consumer)invocationOnMock.getArgument(0)).accept(contextMenus);
-=======
-            invocationOnMock.getArgument(0, Consumer.class).accept(contextMenus);
->>>>>>> 8639ac6d
             return null;
         }).when(activity).getMenus(any());
         when(activity.isType(ActivityResourceType.PERSPECTIVE.name())).thenReturn(true);
@@ -194,11 +187,7 @@
 
         when(activity.getIdentifier()).thenReturn(PERSPECTIVE_ID);
         doAnswer(invocationOnMock -> {
-<<<<<<< HEAD
             ((Consumer)invocationOnMock.getArgument(0)).accept(contextMenus);
-=======
-            invocationOnMock.getArgument(0, Consumer.class).accept(contextMenus);
->>>>>>> 8639ac6d
             return null;
         }).when(activity).getMenus(any());
         when(activity.isType(ActivityResourceType.PERSPECTIVE.name())).thenReturn(true);
@@ -271,11 +260,7 @@
 
         when(activity.getIdentifier()).thenReturn(PERSPECTIVE_ID);
         doAnswer(invocationOnMock -> {
-<<<<<<< HEAD
             ((Consumer)invocationOnMock.getArgument(0)).accept(contextMenus);
-=======
-            invocationOnMock.getArgument(0, Consumer.class).accept(contextMenus);
->>>>>>> 8639ac6d
             return null;
         }).when(activity).getMenus(any());
         when(activity.isType(ActivityResourceType.PERSPECTIVE.name())).thenReturn(true);
