--- conflicted
+++ resolved
@@ -138,15 +138,9 @@
 import org.uberfire.java.nio.fs.jgit.util.JGitUtil.PathType;
 import org.uberfire.java.nio.fs.jgit.util.MoveCommitContent;
 import org.uberfire.java.nio.fs.jgit.util.RevertCommitContent;
-<<<<<<< HEAD
 import org.uberfire.java.nio.security.FileSystemAuthenticator;
 import org.uberfire.java.nio.security.FileSystemAuthorizer;
 import org.uberfire.java.nio.security.SecuredFileSystemProvider;
-=======
-import org.uberfire.java.nio.security.AuthorizationManager;
-import org.uberfire.java.nio.security.SecurityAware;
-import org.uberfire.java.nio.security.UserPassAuthenticator;
->>>>>>> 7d49ee6f
 
 public class JGitFileSystemProvider implements SecuredFileSystemProvider {
 
@@ -188,15 +182,12 @@
     private String daemonHostAddr;
     private String daemonHostName;
 
-<<<<<<< HEAD
     private boolean sshEnabled;
     private int sshPort;
     private String sshHostAddr;
     private String sshHostName;
     private File sshFileCertDir;
 
-=======
->>>>>>> 7d49ee6f
     private final Map<String, JGitFileSystem> fileSystems = new ConcurrentHashMap<String, JGitFileSystem>();
     private final Set<JGitFileSystem> closedFileSystems = new HashSet<JGitFileSystem>();
     private final Map<Repository, JGitFileSystem> repoIndex = new ConcurrentHashMap<Repository, JGitFileSystem>();
@@ -210,13 +201,8 @@
 
     private Daemon daemonService = null;
     private GitSSHService gitSSHService = null;
-<<<<<<< HEAD
     private FileSystemAuthenticator authenticator;
     private FileSystemAuthorizer fileSystemAuthorizer;
-=======
-    private UserPassAuthenticator authenticator;
-    private AuthorizationManager authorizationManager;
->>>>>>> 7d49ee6f
 
     private void loadConfig( ConfigProperties config ) {
         LOG.debug("Configuring from properties:");
@@ -281,26 +267,16 @@
     }
 
     @Override
-<<<<<<< HEAD
     public void setAuthenticator( final FileSystemAuthenticator authenticator ) {
         this.authenticator = checkNotNull( "authenticator", authenticator );
-=======
-    public void setUserPassAuthenticator( final UserPassAuthenticator authenticator ) {
-        this.authenticator = authenticator;
->>>>>>> 7d49ee6f
         if ( gitSSHService != null ) {
             gitSSHService.setUserPassAuthenticator( authenticator );
         }
     }
 
     @Override
-<<<<<<< HEAD
     public void setAuthorizer( FileSystemAuthorizer authorizer ) {
         this.fileSystemAuthorizer = checkNotNull( "authorizer", authorizer );
-=======
-    public void setAuthorizationManager( AuthorizationManager authorizationManager ) {
-        this.authorizationManager = authorizationManager;
->>>>>>> 7d49ee6f
         if ( gitSSHService != null ) {
             gitSSHService.setAuthorizationManager( authorizer );
         }
@@ -472,11 +448,7 @@
 
         gitSSHService = new GitSSHService();
 
-<<<<<<< HEAD
         gitSSHService.setup( sshFileCertDir, sshHostAddr, sshPort, authenticator, fileSystemAuthorizer, receivePackFactory, new RepositoryResolverImpl<BaseGitCommand>() );
-=======
-        gitSSHService.setup( SSH_FILE_CERT_DIR, SSH_HOST_ADDR, SSH_PORT, authenticator, authorizationManager, receivePackFactory, new RepositoryResolverImpl<BaseGitCommand>() );
->>>>>>> 7d49ee6f
 
         gitSSHService.start();
     }
@@ -1662,10 +1634,7 @@
                 fileSystem.setBatchCommitInfo( "Batch mode", (CommentedOption) value );
                 return;
             }
-<<<<<<< HEAD
-=======
-
->>>>>>> 7d49ee6f
+
             final boolean isOriginalStateBatch = fileSystem.isOnBatch();
 
             fileSystem.setState( value.toString() );
