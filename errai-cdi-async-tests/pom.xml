<?xml version="1.0" encoding="UTF-8"?>

<project xmlns="http://maven.apache.org/POM/4.0.0" xmlns:xsi="http://www.w3.org/2001/XMLSchema-instance"
  xsi:schemaLocation="http://maven.apache.org/POM/4.0.0 http://maven.apache.org/xsd/maven-4.0.0.xsd">
  <parent>
    <artifactId>errai-parent</artifactId>
    <groupId>org.jboss.errai</groupId>
<<<<<<< HEAD
    <version>3.2.2-SNAPSHOT</version>
=======
    <version>4.0.0-SNAPSHOT</version>
>>>>>>> 8cc5e48e
    <relativePath>../pom.xml</relativePath>
  </parent>
  <modelVersion>4.0.0</modelVersion>

  <artifactId>errai-cdi-async-tests</artifactId>

  <build>
    <testOutputDirectory>war/WEB-INF/classes</testOutputDirectory>
    <resources>
      <resource>
        <directory>src/main/java</directory>
      </resource>
      <resource>
        <directory>src/main/resources</directory>
      </resource>
    </resources>

    <testResources>
      <testResource>
        <directory>src/test/java</directory>
      </testResource>
      <testResource>
        <directory>src/test/resources</directory>
      </testResource>
    </testResources>
    <plugins>
      <plugin>
        <groupId>org.apache.maven.plugins</groupId>
        <artifactId>maven-deploy-plugin</artifactId>
        <configuration>
          <skip>true</skip>
        </configuration>
      </plugin>
    </plugins>
  </build>


  <profiles>
    <profile>
      <id>integration-test</id>
      <activation>
        <activeByDefault>true</activeByDefault>
      </activation>
      <properties>
        <profile.testOutputDirectory>war/WEB-INF/classes</profile.testOutputDirectory>
      </properties>

      <build>
        <testResources>
          <testResource>
            <directory>src/test/java</directory>
          </testResource>
          <testResource>
            <directory>src/test/resources</directory>
          </testResource>
        </testResources>
        <plugins>
          <plugin>
            <artifactId>maven-compiler-plugin</artifactId>
            <configuration>
              <source>1.6</source>
              <target>1.6</target>
            </configuration>
          </plugin>
          <plugin>
            <artifactId>maven-failsafe-plugin</artifactId>
            <configuration>
              <skipTests>false</skipTests>
              <additionalClasspathElements>
                <additionalClasspathElement>${basedir}/${profile.testOutputDirectory}/
                </additionalClasspathElement>
                <additionalClasspathElement>${basedir}/src/test/java/</additionalClasspathElement>
              </additionalClasspathElements>
              <useSystemClassLoader>false</useSystemClassLoader>
              <useManifestOnlyJar>false</useManifestOnlyJar>
              <forkMode>pertest</forkMode>
              <!-- DO NOT REMOVE THE errai.ioc.experimental.infer_dependent_by_reachability 
                flag or the testsuite WILL fail. -->
              <argLine>${argLine} -Xmx1g -Derrai.devel.nocache=true -Dgwt.args='-testBeginTimeout 5 ${gwtArgs}' -Derrai.hosted_mode_testing=true -Derrai.ioc.experimental.infer_dependent_by_reachability=true</argLine>

              <systemProperties>
                <!-- Must disable long polling for automated tests to succeed -->
                <property>
                  <name>errai.hosted_mode_testing</name>
                  <value>true</value>
                </property>
                <!-- Do not accidently package server test marshallers when 
                  building Errai -->
                <property>
                  <name>errai.marshalling.server.classOutput.enabled</name>
                  <value>false</value>
                </property>
              </systemProperties>
              <includes>
                <include>**/*Test.java</include>
                <include>**/*Tests.java</include>
              </includes>
            </configuration>
          </plugin>          
        </plugins>
      </build>

      <dependencies>
        <dependency>
          <groupId>org.jboss.spec.javax.servlet</groupId>
          <artifactId>jboss-servlet-api_3.0_spec</artifactId>
          <scope>provided</scope>
        </dependency>
        <dependency>
          <groupId>log4j</groupId>
          <artifactId>log4j</artifactId>
        </dependency>
        <dependency>
          <groupId>junit</groupId>
          <artifactId>junit</artifactId>
          <scope>compile</scope>
        </dependency>

        <!-- Errai Core -->
        <dependency>
          <groupId>org.jboss.errai</groupId>
          <artifactId>errai-common</artifactId>
        </dependency>

        <dependency>
          <groupId>org.jboss.errai</groupId>
          <artifactId>errai-bus</artifactId>
        </dependency>
        
        <dependency>
          <groupId>org.jboss.errai</groupId>
          <artifactId>errai-ioc-bus-support</artifactId>
        </dependency>
        
        <dependency>
          <groupId>org.jboss.errai</groupId>
          <artifactId>errai-ioc</artifactId>
          <exclusions>
            <exclusion>
              <groupId>javax.inject</groupId>
              <artifactId>javax.inject</artifactId>
            </exclusion>            
          </exclusions>
        </dependency>

        <dependency>
          <groupId>org.jboss.errai</groupId>
          <artifactId>errai-cdi-client</artifactId>
          <scope>compile</scope>
        </dependency>

        <dependency>
          <groupId>org.jboss.errai</groupId>
          <artifactId>errai-cdi-client</artifactId>
          <type>test-jar</type>
          <scope>test</scope>
        </dependency>

        <dependency>
          <groupId>org.jboss.errai</groupId>
          <artifactId>errai-tools</artifactId>
        </dependency>
        <dependency>
          <groupId>org.mvel</groupId>
          <artifactId>mvel2</artifactId>
        </dependency>

        <!-- CDI Development Utils -->
        <!-- This must be placed above com.google.gwt:gwt-dev to override 
          the Jetty that is present there -->
        <dependency>
          <groupId>org.mortbay.jetty</groupId>
          <artifactId>jetty</artifactId>
        </dependency>
        <dependency>
          <groupId>org.mortbay.jetty</groupId>
          <artifactId>jetty-plus</artifactId>
        </dependency>
        <dependency>
          <groupId>org.mortbay.jetty</groupId>
          <artifactId>jetty-naming</artifactId>
        </dependency>

        <!-- Weld Modules -->
        <dependency>
          <groupId>org.jboss.weld.se</groupId>
          <artifactId>weld-se-core</artifactId>
          <scope>compile</scope>
        </dependency>
        <dependency>
          <groupId>org.jboss.weld.servlet</groupId>
          <artifactId>weld-servlet</artifactId>
          <scope>compile</scope>
        </dependency>

        <!-- GWT and GWT Extensions -->
        <!-- Must come after errai-common is inherited for patched JUnitShell -->
        <dependency>
          <groupId>com.google.gwt</groupId>
          <artifactId>gwt-user</artifactId>
          <scope>compile</scope>
        </dependency>

        <dependency>
          <groupId>com.google.gwt</groupId>
          <artifactId>gwt-dev</artifactId>
          <scope>compile</scope>
        </dependency>

        <dependency>
          <groupId>javax.validation</groupId>
          <artifactId>validation-api</artifactId>
          <scope>compile</scope>
        </dependency>

        <dependency>
          <groupId>javax.validation</groupId>
          <artifactId>validation-api</artifactId>
          <classifier>sources</classifier>
          <scope>compile</scope>
        </dependency>

        <!-- Runtime / Container dependencies -->
        <dependency>
          <groupId>org.slf4j</groupId>
          <artifactId>slf4j-api</artifactId>
        </dependency>

        <dependency>
          <groupId>org.jboss</groupId>
          <artifactId>jboss-common-core</artifactId>
        </dependency>

        <dependency>
          <groupId>org.jboss.errai</groupId>
          <artifactId>errai-javax-enterprise</artifactId>
          <scope>provided</scope>
        </dependency>
      </dependencies>
    </profile>
  </profiles>

</project><|MERGE_RESOLUTION|>--- conflicted
+++ resolved
@@ -5,11 +5,7 @@
   <parent>
     <artifactId>errai-parent</artifactId>
     <groupId>org.jboss.errai</groupId>
-<<<<<<< HEAD
-    <version>3.2.2-SNAPSHOT</version>
-=======
     <version>4.0.0-SNAPSHOT</version>
->>>>>>> 8cc5e48e
     <relativePath>../pom.xml</relativePath>
   </parent>
   <modelVersion>4.0.0</modelVersion>
