/*
 * Copyright 2012 JBoss Inc
 *
 * Licensed under the Apache License, Version 2.0 (the "License"); you may not
 * use this file except in compliance with the License. You may obtain a copy of
 * the License at
 *
 * http://www.apache.org/licenses/LICENSE-2.0
 *
 * Unless required by applicable law or agreed to in writing, software
 * distributed under the License is distributed on an "AS IS" BASIS, WITHOUT
 * WARRANTIES OR CONDITIONS OF ANY KIND, either express or implied. See the
 * License for the specific language governing permissions and limitations under
 * the License.
 */
package org.uberfire.client.annotations;

import java.lang.annotation.ElementType;
import java.lang.annotation.Inherited;
import java.lang.annotation.Retention;
import java.lang.annotation.RetentionPolicy;
import java.lang.annotation.Target;

/**
 * Classes annotated with this are considered WorkbenchParts that perform
 * display some form of read-only content. If the content can be edited and
 * saved developers should consider using {@code @WorkbenchEditor}.
 * <p>
 * At its simplest form the Class should implement
 * {@code com.google.gwt.user.client.ui.IsWidget} (e.g. extend
 * {@code com.google.gwt.user.client.ui.Composite}) and provide a method
 * annotated with {@code @WorkbenchPartTitle}.
 * </p>
 * <p>
 * Developers wishing to separate view from logic (perhaps by implementing the
 * MVP pattern) can further provide a zero-argument method annotated with
 * {@code @WorkbenchPartView} with return type
 * {@code com.google.gwt.user.client.ui.IsWidget}.
 * </p>
 * <p>
 * In this latter case the {@code @WorkbenchScreen} need not implement
 * {@code com.google.gwt.user.client.ui.IsWidget}.
 * </p>
 * <p>
 * WorkbechEditors can receive the following life-cycle calls:
 * <ul>
 * <li>{@code @OnClose}</li>
 * <li>{@code @OnFocus}</li>
 * <li>{@code @OnLostFocus}</li>
 * <li>{@code @OnMayClose}</li>
 * <li>{@code @OnStartup}</li>
 * <li>{@code @OnOpen}</li>
 *
 * </p>
 */
@Inherited
@Retention(RetentionPolicy.RUNTIME)
@Target({ ElementType.TYPE })
public @interface WorkbenchScreen {

    /**
     * Identifier that should be unique within application.
     */
    String identifier();

    /**
<<<<<<< HEAD
     * By default, a Workbench Screen will show up in the current active perspective. If this parameter is specified,
     * this screen will only be shown on the given perspective. An attempt to navigate to this screen when
     * a different perspective is active will first result in a switch to the owning perspective, then the screen will
     * be shown in that perspective.
     */
    Class<?> owningPerspective() default void.class;
=======
     * Defines the preferred height. Preferred means that this Height will be used only if this screen
     * is the trigger to create a new panel, if panel already exists this information is ignored.
     */
    int preferredHeight() default -1;

    /**
     * Defines the preferred width. Preferred means that this Width will be used only if this screen
     * is the trigger to create a new panel, if panel already exists this information is ignored.
     */
    int preferredWidth() default -1;

>>>>>>> 3c565202
}<|MERGE_RESOLUTION|>--- conflicted
+++ resolved
@@ -64,14 +64,14 @@
     String identifier();
 
     /**
-<<<<<<< HEAD
      * By default, a Workbench Screen will show up in the current active perspective. If this parameter is specified,
      * this screen will only be shown on the given perspective. An attempt to navigate to this screen when
      * a different perspective is active will first result in a switch to the owning perspective, then the screen will
      * be shown in that perspective.
      */
     Class<?> owningPerspective() default void.class;
-=======
+
+    /**
      * Defines the preferred height. Preferred means that this Height will be used only if this screen
      * is the trigger to create a new panel, if panel already exists this information is ignored.
      */
@@ -82,6 +82,4 @@
      * is the trigger to create a new panel, if panel already exists this information is ignored.
      */
     int preferredWidth() default -1;
-
->>>>>>> 3c565202
 }