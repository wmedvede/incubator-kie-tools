<project xmlns="http://maven.apache.org/POM/4.0.0" xmlns:xsi="http://www.w3.org/2001/XMLSchema-instance" xsi:schemaLocation="http://maven.apache.org/POM/4.0.0 http://maven.apache.org/maven-v4_0_0.xsd">
	<modelVersion>4.0.0</modelVersion>

	<parent>
	  <groupId>org.jboss.errai</groupId>
          <artifactId>errai-parent</artifactId>
<<<<<<< HEAD
	  <version>3.0-SNAPSHOT</version>
=======
	  <version>2.1.1-SNAPSHOT</version>
>>>>>>> 52297428
	</parent>

	<groupId>org.jboss.errai.reflections</groupId>
	<artifactId>reflections-parent</artifactId>
	<packaging>pom</packaging>

    <name>Reflections parent</name>

    <url>http://jboss.org/errai/errai</url>

    <properties>
        <project.build.sourceEncoding>UTF-8</project.build.sourceEncoding>
    </properties>
    <licenses>
        <license>
            <name>DO WHAT THE F#*@ YOU WANT TO PUBLIC LICENSE</name>
            <url>https://raw.github.com/errai/errai/master/errai-reflections/reflections/COPYING.txt</url>
            <distribution>repo</distribution>
        </license>
    </licenses>

    <description>
        Reflections framework
    </description>

    <developers>
        <developer>
            <name>Various Persons</name>
        </developer>
    </developers>

    <modules>
		<module>reflections</module>
		<module>reflections-maven</module>
    </modules>

   <scm>
        <connection>scm:git:git@github.com:errai/Reflections.git</connection>
        <developerConnection>scm:git:git@github.com:errai/Reflections.git</developerConnection>
        <url>scm:git:git@github.com:errai/Reflections.git</url>
    </scm>


    <distributionManagement>
      <repository>
            <id>jboss-releases-repository</id>
            <name>JBoss Releases Repository</name>
            <url>https://repository.jboss.org/nexus/service/local/staging/deploy/maven2/</url>
        </repository>

        <snapshotRepository>
            <id>jboss-snapshots-repository</id>
            <name>JBoss Snapshots Repository</name>
            <url>https://repository.jboss.org/nexus/content/repositories/snapshots/</url>
        </snapshotRepository>
    </distributionManagement>
    
    <build>
        <extensions>
            <extension>
                <groupId>org.jvnet.wagon-svn</groupId>
                <artifactId>wagon-svn</artifactId>
                <version>1.9</version>
            </extension>
        </extensions>
        
        <plugins>
            <plugin>
                 <artifactId>maven-resources-plugin</artifactId>
                 <version>2.5</version>
                 <configuration>
                     <encoding>UTF-8</encoding>
                 </configuration>
             </plugin>
             <plugin>
                 <artifactId>maven-source-plugin</artifactId>
                 <version>2.1.2</version>
                 <executions>
                     <execution>
                         <goals>
                             <goal>jar</goal>
                         </goals>
                     </execution>
                 </executions>
             </plugin>
            <plugin>
                <artifactId>maven-javadoc-plugin</artifactId>
                <version>2.8.1</version>
                <configuration>
                    <reportOutputDirectory>javadoc</reportOutputDirectory>
                </configuration>
                <executions>
                    <execution>
                        <goals>
                            <goal>jar</goal>
                            <goal>javadoc</goal>
                        </goals>
                    </execution>
                </executions>
            </plugin>

            <plugin>
                <artifactId>maven-compiler-plugin</artifactId>
                <version>2.3.2</version>
                <configuration>
                    <encoding>UTF-8</encoding>
                    <source>1.5</source>
                    <target>1.5</target>
                </configuration>
            </plugin>
			<plugin>
				<artifactId>maven-surefire-plugin</artifactId>
                <version>2.10</version>
                <configuration>
                    <!-- fix java.class.path -->
                    <useSystemClassLoader>false</useSystemClassLoader>
                    <additionalClasspathElements>
                        <additionalClasspathElement>${project.build.outputDirectory}/target/test-classes</additionalClasspathElement>
                    </additionalClasspathElements>
                </configuration>
			</plugin>

        </plugins>
    </build>

    <repositories>
        <repository>
            <id>java.net-repo</id>
            <name>java.net-repo</name>
            <url>http://download.java.net/maven/2/</url>
        </repository>
    </repositories>

</project><|MERGE_RESOLUTION|>--- conflicted
+++ resolved
@@ -1,145 +1,143 @@
-<project xmlns="http://maven.apache.org/POM/4.0.0" xmlns:xsi="http://www.w3.org/2001/XMLSchema-instance" xsi:schemaLocation="http://maven.apache.org/POM/4.0.0 http://maven.apache.org/maven-v4_0_0.xsd">
-	<modelVersion>4.0.0</modelVersion>
+<project xmlns="http://maven.apache.org/POM/4.0.0" xmlns:xsi="http://www.w3.org/2001/XMLSchema-instance"
+         xsi:schemaLocation="http://maven.apache.org/POM/4.0.0 http://maven.apache.org/maven-v4_0_0.xsd">
+  <modelVersion>4.0.0</modelVersion>
 
-	<parent>
-	  <groupId>org.jboss.errai</groupId>
-          <artifactId>errai-parent</artifactId>
-<<<<<<< HEAD
-	  <version>3.0-SNAPSHOT</version>
-=======
-	  <version>2.1.1-SNAPSHOT</version>
->>>>>>> 52297428
-	</parent>
+  <parent>
+    <groupId>org.jboss.errai</groupId>
+    <artifactId>errai-parent</artifactId>
+    <version>3.0-SNAPSHOT</version>
+  </parent>
 
-	<groupId>org.jboss.errai.reflections</groupId>
-	<artifactId>reflections-parent</artifactId>
-	<packaging>pom</packaging>
+  <groupId>org.jboss.errai.reflections</groupId>
+  <artifactId>reflections-parent</artifactId>
+  <packaging>pom</packaging>
 
-    <name>Reflections parent</name>
+  <name>Reflections parent</name>
 
-    <url>http://jboss.org/errai/errai</url>
+  <url>http://jboss.org/errai/errai</url>
 
-    <properties>
-        <project.build.sourceEncoding>UTF-8</project.build.sourceEncoding>
-    </properties>
-    <licenses>
-        <license>
-            <name>DO WHAT THE F#*@ YOU WANT TO PUBLIC LICENSE</name>
-            <url>https://raw.github.com/errai/errai/master/errai-reflections/reflections/COPYING.txt</url>
-            <distribution>repo</distribution>
-        </license>
-    </licenses>
+  <properties>
+    <project.build.sourceEncoding>UTF-8</project.build.sourceEncoding>
+  </properties>
+  <licenses>
+    <license>
+      <name>DO WHAT THE F#*@ YOU WANT TO PUBLIC LICENSE</name>
+      <url>https://raw.github.com/errai/errai/master/errai-reflections/reflections/COPYING.txt</url>
+      <distribution>repo</distribution>
+    </license>
+  </licenses>
 
-    <description>
-        Reflections framework
-    </description>
+  <description>
+    Reflections framework
+  </description>
 
-    <developers>
-        <developer>
-            <name>Various Persons</name>
-        </developer>
-    </developers>
+  <developers>
+    <developer>
+      <name>Various Persons</name>
+    </developer>
+  </developers>
 
-    <modules>
-		<module>reflections</module>
-		<module>reflections-maven</module>
-    </modules>
+  <modules>
+    <module>reflections</module>
+    <module>reflections-maven</module>
+  </modules>
 
-   <scm>
-        <connection>scm:git:git@github.com:errai/Reflections.git</connection>
-        <developerConnection>scm:git:git@github.com:errai/Reflections.git</developerConnection>
-        <url>scm:git:git@github.com:errai/Reflections.git</url>
-    </scm>
+  <scm>
+    <connection>scm:git:git@github.com:errai/Reflections.git</connection>
+    <developerConnection>scm:git:git@github.com:errai/Reflections.git</developerConnection>
+    <url>scm:git:git@github.com:errai/Reflections.git</url>
+  </scm>
 
 
-    <distributionManagement>
-      <repository>
-            <id>jboss-releases-repository</id>
-            <name>JBoss Releases Repository</name>
-            <url>https://repository.jboss.org/nexus/service/local/staging/deploy/maven2/</url>
-        </repository>
+  <distributionManagement>
+    <repository>
+      <id>jboss-releases-repository</id>
+      <name>JBoss Releases Repository</name>
+      <url>https://repository.jboss.org/nexus/service/local/staging/deploy/maven2/</url>
+    </repository>
 
-        <snapshotRepository>
-            <id>jboss-snapshots-repository</id>
-            <name>JBoss Snapshots Repository</name>
-            <url>https://repository.jboss.org/nexus/content/repositories/snapshots/</url>
-        </snapshotRepository>
-    </distributionManagement>
-    
-    <build>
-        <extensions>
-            <extension>
-                <groupId>org.jvnet.wagon-svn</groupId>
-                <artifactId>wagon-svn</artifactId>
-                <version>1.9</version>
-            </extension>
-        </extensions>
-        
-        <plugins>
-            <plugin>
-                 <artifactId>maven-resources-plugin</artifactId>
-                 <version>2.5</version>
-                 <configuration>
-                     <encoding>UTF-8</encoding>
-                 </configuration>
-             </plugin>
-             <plugin>
-                 <artifactId>maven-source-plugin</artifactId>
-                 <version>2.1.2</version>
-                 <executions>
-                     <execution>
-                         <goals>
-                             <goal>jar</goal>
-                         </goals>
-                     </execution>
-                 </executions>
-             </plugin>
-            <plugin>
-                <artifactId>maven-javadoc-plugin</artifactId>
-                <version>2.8.1</version>
-                <configuration>
-                    <reportOutputDirectory>javadoc</reportOutputDirectory>
-                </configuration>
-                <executions>
-                    <execution>
-                        <goals>
-                            <goal>jar</goal>
-                            <goal>javadoc</goal>
-                        </goals>
-                    </execution>
-                </executions>
-            </plugin>
+    <snapshotRepository>
+      <id>jboss-snapshots-repository</id>
+      <name>JBoss Snapshots Repository</name>
+      <url>https://repository.jboss.org/nexus/content/repositories/snapshots/</url>
+    </snapshotRepository>
+  </distributionManagement>
 
-            <plugin>
-                <artifactId>maven-compiler-plugin</artifactId>
-                <version>2.3.2</version>
-                <configuration>
-                    <encoding>UTF-8</encoding>
-                    <source>1.5</source>
-                    <target>1.5</target>
-                </configuration>
-            </plugin>
-			<plugin>
-				<artifactId>maven-surefire-plugin</artifactId>
-                <version>2.10</version>
-                <configuration>
-                    <!-- fix java.class.path -->
-                    <useSystemClassLoader>false</useSystemClassLoader>
-                    <additionalClasspathElements>
-                        <additionalClasspathElement>${project.build.outputDirectory}/target/test-classes</additionalClasspathElement>
-                    </additionalClasspathElements>
-                </configuration>
-			</plugin>
+  <build>
+    <extensions>
+      <extension>
+        <groupId>org.jvnet.wagon-svn</groupId>
+        <artifactId>wagon-svn</artifactId>
+        <version>1.9</version>
+      </extension>
+    </extensions>
 
-        </plugins>
-    </build>
+    <plugins>
+      <plugin>
+        <artifactId>maven-resources-plugin</artifactId>
+        <version>2.5</version>
+        <configuration>
+          <encoding>UTF-8</encoding>
+        </configuration>
+      </plugin>
+      <plugin>
+        <artifactId>maven-source-plugin</artifactId>
+        <version>2.1.2</version>
+        <executions>
+          <execution>
+            <goals>
+              <goal>jar</goal>
+            </goals>
+          </execution>
+        </executions>
+      </plugin>
+      <plugin>
+        <artifactId>maven-javadoc-plugin</artifactId>
+        <version>2.8.1</version>
+        <configuration>
+          <reportOutputDirectory>javadoc</reportOutputDirectory>
+        </configuration>
+        <executions>
+          <execution>
+            <goals>
+              <goal>jar</goal>
+              <goal>javadoc</goal>
+            </goals>
+          </execution>
+        </executions>
+      </plugin>
 
-    <repositories>
-        <repository>
-            <id>java.net-repo</id>
-            <name>java.net-repo</name>
-            <url>http://download.java.net/maven/2/</url>
-        </repository>
-    </repositories>
+      <plugin>
+        <artifactId>maven-compiler-plugin</artifactId>
+        <version>2.3.2</version>
+        <configuration>
+          <encoding>UTF-8</encoding>
+          <source>1.5</source>
+          <target>1.5</target>
+        </configuration>
+      </plugin>
+      <plugin>
+        <artifactId>maven-surefire-plugin</artifactId>
+        <version>2.10</version>
+        <configuration>
+          <!-- fix java.class.path -->
+          <useSystemClassLoader>false</useSystemClassLoader>
+          <additionalClasspathElements>
+            <additionalClasspathElement>${project.build.outputDirectory}/target/test-classes
+            </additionalClasspathElement>
+          </additionalClasspathElements>
+        </configuration>
+      </plugin>
+
+    </plugins>
+  </build>
+
+  <repositories>
+    <repository>
+      <id>java.net-repo</id>
+      <name>java.net-repo</name>
+      <url>http://download.java.net/maven/2/</url>
+    </repository>
+  </repositories>
 
 </project>