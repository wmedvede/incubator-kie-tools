--- conflicted
+++ resolved
@@ -3,13 +3,9 @@
          xmlns:xsi="http://www.w3.org/2001/XMLSchema-instance"
          xsi:schemaLocation="http://maven.apache.org/POM/4.0.0 http://maven.apache.org/xsd/maven-4.0.0.xsd">
     <parent>
-        <artifactId>errai-parent</artifactId>
-        <groupId>org.jboss.errai</groupId>
-<<<<<<< HEAD
-        <version>2.4.0-SNAPSHOT</version>
-=======
-        <version>2.3.3-SNAPSHOT</version>
->>>>>>> bee6a3a4
+      <artifactId>errai-parent</artifactId>
+      <groupId>org.jboss.errai</groupId>
+      <version>2.4.0-SNAPSHOT</version>
     </parent>
     <modelVersion>4.0.0</modelVersion>
 
