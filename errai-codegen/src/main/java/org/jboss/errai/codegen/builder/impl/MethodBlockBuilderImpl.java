--- conflicted
+++ resolved
@@ -16,15 +16,6 @@
 
 package org.jboss.errai.codegen.builder.impl;
 
-<<<<<<< HEAD
-import java.lang.annotation.Annotation;
-import java.util.ArrayList;
-import java.util.List;
-
-import javax.enterprise.util.TypeLiteral;
-
-=======
->>>>>>> 727a8415
 import org.jboss.errai.codegen.BlockStatement;
 import org.jboss.errai.codegen.DefModifiers;
 import org.jboss.errai.codegen.DefParameters;
@@ -54,14 +45,8 @@
   protected ThrowsDeclaration throwsDeclaration = ThrowsDeclaration.none();
   protected final MethodBuildCallback<T> callback;
   protected DefParameters defParameters;
-<<<<<<< HEAD
-  protected DefModifiers modifiers = new DefModifiers();
-  protected List<Annotation> annotations = new ArrayList<Annotation>();
-
-=======
   protected final DefModifiers modifiers = new DefModifiers();
   protected final List<Annotation> annotations = new ArrayList<Annotation>();
->>>>>>> 727a8415
 
   public MethodBlockBuilderImpl(final MethodBuildCallback<T> callback) {
     super(null);
@@ -80,24 +65,15 @@
   }
 
   @Override
-<<<<<<< HEAD
-  public MethodBlockBuilder<T> annotatedWith(Annotation... annotations) {
-    for (Annotation a : annotations) {
-=======
   public MethodBlockBuilder<T> annotatedWith(final Annotation... annotations) {
     for (final Annotation a : annotations) {
->>>>>>> 727a8415
       this.annotations.add(a);
     }
     return this;
   }
 
   @Override
-<<<<<<< HEAD
-  public BlockBuilder<T> throws_(Class<? extends Throwable>... exceptionTypes) {
-=======
   public BlockBuilder<T> throws_(final Class<? extends Throwable>... exceptionTypes) {
->>>>>>> 727a8415
     throwsDeclaration = ThrowsDeclaration.of(exceptionTypes);
     return this;
   }
