--- conflicted
+++ resolved
@@ -434,24 +434,14 @@
     return variables.values();
   }
 
-<<<<<<< HEAD
-  public void addLiteralizableClasses(Collection<Class<?>> clazzes) {
-    for (Class<?> cls : clazzes) {
-=======
   public void addLiteralizableClasses(final Collection<Class<?>> clazzes) {
     for (final Class<?> cls : clazzes) {
->>>>>>> 727a8415
       addLiteralizableClass(cls);
     }
   }
 
-<<<<<<< HEAD
-  public void addLiteralizableMetaClasses(Collection<MetaClass> clazzes) {
-    for (MetaClass cls : clazzes) {
-=======
   public void addLiteralizableMetaClasses(final Collection<MetaClass> clazzes) {
     for (final MetaClass cls : clazzes) {
->>>>>>> 727a8415
       addLiteralizableClass(cls);
     }
   }
@@ -463,11 +453,7 @@
    * @param clazz
    *          the class, interface or superclass to be considered literalizable.
    */
-<<<<<<< HEAD
-  public void addLiteralizableClass(Class clazz) {
-=======
   public void addLiteralizableClass(final Class clazz) {
->>>>>>> 727a8415
     addLiteralizableClass(MetaClassFactory.get(clazz));
   }
 
@@ -478,11 +464,7 @@
    * @param clazz
    *          the class, interface or superclass to be considered literalizable.
    */
-<<<<<<< HEAD
-  public void addLiteralizableClass(MetaClass clazz) {
-=======
   public void addLiteralizableClass(final MetaClass clazz) {
->>>>>>> 727a8415
     literalizableClasses.add(clazz.getErased());
   }
 
@@ -544,11 +526,7 @@
         if (ctx.literalizableClasses.contains(cls))
           return cls.asClass();
 
-<<<<<<< HEAD
-        for (MetaClass iface : cls.getInterfaces()) {
-=======
         for (final MetaClass iface : cls.getInterfaces()) {
->>>>>>> 727a8415
           if (ctx.literalizableClasses.contains(iface))
             return iface.asClass();
         }
