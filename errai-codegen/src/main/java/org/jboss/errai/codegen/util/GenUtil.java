--- conflicted
+++ resolved
@@ -53,20 +53,12 @@
  * @author Christian Sadilek <csadilek@redhat.com>
  */
 public class GenUtil {
-<<<<<<< HEAD
-  private static boolean PERMISSIVE_MODE;
-
-  static {
-    PERMISSIVE_MODE = System.getProperty("errai.codegen.permissive") != null
-            && Boolean.getBoolean("errai.codegen.permissive");
-=======
   private static final String PERMISSIVE_PROPERTY = "errai.codegen.permissive";
   private static boolean PERMISSIVE_MODE;
 
   static {
     PERMISSIVE_MODE = System.getProperty(PERMISSIVE_PROPERTY) != null
             && Boolean.getBoolean(PERMISSIVE_PROPERTY);
->>>>>>> 727a8415
   }
 
   public static boolean isPermissiveMode() {
