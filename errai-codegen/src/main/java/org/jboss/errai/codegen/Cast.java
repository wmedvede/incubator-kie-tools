--- conflicted
+++ resolved
@@ -34,13 +34,9 @@
   private final MetaClass toType;
   private final Statement statement;
 
-<<<<<<< HEAD
-  private Cast(MetaClass toType, Statement statement) {
-=======
   private Cast(final MetaClass toType,
                final Statement statement) {
 
->>>>>>> 727a8415
     this.toType = Assert.notNull(toType);
     this.statement = statement;
   }
@@ -65,13 +61,6 @@
             && !toType.isAssignableTo(statement.getType()) && !toType.isInterface()
             && !statement.getType().asBoxed().equals(toType)) {
 
-<<<<<<< HEAD
-    if (!toType.isPrimitive() && !toType.isAssignableFrom(statement.getType())
-            && !toType.isAssignableTo(statement.getType()) && !toType.isInterface()
-            && !statement.getType().asBoxed().equals(toType)) {
-
-=======
->>>>>>> 727a8415
       if (context.isPermissiveMode()) {
         return "(" + LoadClassReference.getClassReference(toType, context) + ") " + stmt;
       }
