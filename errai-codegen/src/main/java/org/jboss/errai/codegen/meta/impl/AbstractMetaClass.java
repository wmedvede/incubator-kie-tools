--- conflicted
+++ resolved
@@ -16,19 +16,17 @@
 
 package org.jboss.errai.codegen.meta.impl;
 
-<<<<<<< HEAD
-=======
 import static org.jboss.errai.codegen.util.GenUtil.classToMeta;
 import static org.jboss.errai.codegen.util.GenUtil.getArrayDimensions;
 
 import java.lang.annotation.Annotation;
 import java.lang.reflect.Method;
 import java.util.ArrayList;
+import java.util.Collections;
 import java.util.HashMap;
 import java.util.List;
 import java.util.Map;
 
->>>>>>> c036922c
 import org.jboss.errai.codegen.meta.MetaClass;
 import org.jboss.errai.codegen.meta.MetaClassFactory;
 import org.jboss.errai.codegen.meta.MetaConstructor;
@@ -39,20 +37,6 @@
 import org.jboss.errai.codegen.meta.MetaType;
 import org.jboss.errai.codegen.util.GenUtil;
 import org.mvel2.util.NullType;
-<<<<<<< HEAD
-
-import java.lang.annotation.Annotation;
-import java.lang.reflect.Method;
-import java.util.ArrayList;
-import java.util.Collections;
-import java.util.HashMap;
-import java.util.List;
-import java.util.Map;
-
-import static org.jboss.errai.codegen.util.GenUtil.classToMeta;
-import static org.jboss.errai.codegen.util.GenUtil.getArrayDimensions;
-=======
->>>>>>> c036922c
 
 /**
  * @author Mike Brock <cbrock@redhat.com>
@@ -168,11 +152,6 @@
     return candidate;
   }
 
-<<<<<<< HEAD
-=======
-  private final Map<String, Map<String, MetaMethod>> METHOD_MATCH_CACHE = new HashMap<String, Map<String, MetaMethod>>();
-
->>>>>>> c036922c
   @Override
   public MetaMethod getMethod(final String name, final Class... parmTypes) {
     return _getMethod(getMethods(), name, classToMeta(parmTypes));
@@ -339,22 +318,6 @@
   @Override
   public MetaConstructor getBestMatchingConstructor(final Class... parameters) {
     return getBestMatchingConstructor(MetaClassFactory.fromClassArray(parameters));
-
-//    Class<?> cls = asClass();
-//    if (cls != null) {
-//      Constructor c = ParseTools.getBestConstructorCandidate(parameters, cls, true);
-//      if (c == null) {
-//        c = ParseTools.getBestConstructorCandidate(parameters, cls, false);
-//        if (c == null) {
-//          return null;
-//        }
-//      }
-//      MetaClass metaClass = MetaClassFactory.get(cls);
-//      return metaClass.getConstructor(c.getParameterTypes());
-//    }
-//    else {
-//      return getConstructor(parameters);
-//    }
   }
 
   @Override
@@ -377,12 +340,7 @@
     return _getConstructor(getDeclaredConstructors(), classToMeta(parameters));
   }
 
-  @SuppressWarnings("unchecked")
-  @Override
-<<<<<<< HEAD
-  public final <A extends Annotation> A getAnnotation(final Class<A> annotation) {
-    for (final Annotation a : getAnnotations()) {
-=======
+  @Override
   public MetaField getInheritedField(String name) {
     MetaField f = getDeclaredField(name);
     if (f != null) return f;
@@ -395,11 +353,10 @@
     }
     return null;
   }
-  
-  @Override
-  public final <A extends Annotation> A getAnnotation(Class<A> annotation) {
-    for (Annotation a : getAnnotations()) {
->>>>>>> c036922c
+
+  @Override
+  public final <A extends Annotation> A getAnnotation(final Class<A> annotation) {
+    for (final Annotation a : getAnnotations()) {
       if (a.annotationType().equals(annotation))
         return (A) a;
     }
