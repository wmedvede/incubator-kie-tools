<?xml version="1.0" encoding="UTF-8"?>
<project xmlns="http://maven.apache.org/POM/4.0.0" xmlns:xsi="http://www.w3.org/2001/XMLSchema-instance"
  xsi:schemaLocation="http://maven.apache.org/POM/4.0.0 http://maven.apache.org/maven-v4_0_0.xsd">
  <modelVersion>4.0.0</modelVersion>
  <name>Errai::CDI::Demo::Stock Ticker</name>
  <artifactId>errai-cdi-demo-stock</artifactId>
  <packaging>war</packaging>

  <parent>
    <groupId>org.jboss.errai</groupId>
    <artifactId>cdi-integration-parent</artifactId>
<<<<<<< HEAD
    <version>3.0-SNAPSHOT</version>
=======
    <version>2.3.0-SNAPSHOT</version>
>>>>>>> 93801e14
    <relativePath>../../pom.xml</relativePath>
  </parent>

  <dependencies>

    <dependency>
      <groupId>log4j</groupId>
      <artifactId>log4j</artifactId>
    </dependency>

    <dependency>
        <groupId>org.jboss.ejb3</groupId>
        <artifactId>jboss-ejb3-api</artifactId>
        <scope>provided</scope>
        <version>3.1.0</version>
    </dependency>

    <dependency>
        <groupId>javax.enterprise</groupId>
        <artifactId>cdi-api</artifactId>
        <scope>provided</scope>
    </dependency>

    <!-- Errai Core -->
    <dependency>
      <groupId>org.jboss.errai</groupId>
      <artifactId>errai-bus</artifactId>
      <exclusions>
        <exclusion>
          <groupId>javax.inject</groupId>
          <artifactId>javax.inject</artifactId>
        </exclusion>
        <exclusion>
          <groupId>javax.annotation</groupId>
          <artifactId>jsr250-api</artifactId>
        </exclusion>
      </exclusions>
    </dependency>
    <dependency>
      <groupId>org.jboss.errai</groupId>
      <artifactId>errai-ioc</artifactId>
      <exclusions>
        <exclusion>
          <groupId>javax.inject</groupId>
          <artifactId>javax.inject</artifactId>
        </exclusion>
        <exclusion>
          <groupId>javax.annotation</groupId>
          <artifactId>jsr250-api</artifactId>
        </exclusion>
      </exclusions>
    </dependency>
    <dependency>
      <groupId>org.jboss.errai</groupId>
      <artifactId>errai-tools</artifactId>
    </dependency>
    <dependency>
      <groupId>org.mvel</groupId>
      <artifactId>mvel2</artifactId>
    </dependency>

    <!-- CDI Integration Modules -->
    <dependency>
      <groupId>org.jboss.errai</groupId>
      <artifactId>errai-cdi-client</artifactId>
      <version>${project.version}</version>
    </dependency>

    <dependency>
      <groupId>org.jboss.errai</groupId>
      <artifactId>errai-javax-enterprise</artifactId>
      <version>${project.version}</version>
      <scope>provided</scope>
    </dependency>

    <dependency>
      <groupId>org.jboss.errai</groupId>
      <artifactId>errai-weld-integration</artifactId>
      <version>${project.version}</version>
    </dependency>

    <dependency>
      <groupId>org.jboss.errai</groupId>
      <artifactId>errai-cdi-jetty</artifactId>
      <version>${project.version}</version>
    </dependency>

    <!-- CDI Development Utils -->
    <!-- This must be placed above com.google.gwt:gwt-dev to override the Jetty that is present there -->
    <dependency>
      <groupId>org.mortbay.jetty</groupId>
      <artifactId>jetty</artifactId>
      <version>${jetty.version}</version>
    </dependency>

    <dependency>
      <groupId>org.mortbay.jetty</groupId>
      <artifactId>jetty-plus</artifactId>
    </dependency>

    <dependency>
      <groupId>org.mortbay.jetty</groupId>
      <artifactId>jetty-naming</artifactId>
    </dependency>

    <!-- Weld Modules -->
    <dependency>
      <groupId>org.jboss.weld.se</groupId>
      <artifactId>weld-se-core</artifactId>
      <scope>compile</scope>
    </dependency>

    <dependency>
      <groupId>org.jboss.weld.servlet</groupId>
      <artifactId>weld-servlet-core</artifactId>
      <scope>compile</scope>
    </dependency>

    <!-- GWT and GWT Extensions -->
    <dependency>
      <groupId>com.google.gwt</groupId>
      <artifactId>gwt-user</artifactId>
      <scope>provided</scope>
    </dependency>

    <dependency>
      <groupId>com.google.gwt</groupId>
      <artifactId>gwt-dev</artifactId>
      <scope>provided</scope>
    </dependency>

    <!-- Runtime / Container dependencies -->
    <dependency>
      <groupId>org.slf4j</groupId>
      <artifactId>slf4j-api</artifactId>
    </dependency>

    <dependency>
      <groupId>org.slf4j</groupId>
      <artifactId>slf4j-log4j12</artifactId>
    </dependency>
  </dependencies>

  <profiles>
    <profile>
      <id>jetty</id>
      <activation>
        <activeByDefault>true</activeByDefault>
      </activation>
      <properties>
        <webDescriptor>jetty</webDescriptor>
      </properties>
      <dependencies>
        <!-- We need this for CDI BeanManager to work in Dev Mode -->
        <dependency>
          <groupId>org.mortbay.jetty</groupId>
          <artifactId>jetty-naming</artifactId>
          <scope>compile</scope>
        </dependency>
      </dependencies>
    </profile>

    <profile>
      <id>jboss7</id>
      <properties>
        <webDescriptor>jboss7</webDescriptor>
      </properties>

      <dependencies>
        <dependency>
          <groupId>org.jboss.errai</groupId>
          <artifactId>errai-jboss-as-support</artifactId>
          <version>${project.version}</version>
        </dependency>

        <dependency>
          <groupId>org.jboss.errai</groupId>
          <artifactId>errai-bus</artifactId>
          <exclusions>
            <exclusion>
              <groupId>junit</groupId>
              <artifactId>junit</artifactId>
            </exclusion>
            <exclusion>
              <artifactId>javax.inject</artifactId>
              <groupId>javax.inject</groupId>
            </exclusion>
          </exclusions>
        </dependency>

        <dependency>
          <groupId>xml-apis</groupId>
          <artifactId>xml-apis</artifactId>
          <version>1.0.b2</version>
          <scope>provided</scope>
        </dependency>

        <dependency>
          <groupId>org.javassist</groupId>
          <artifactId>javassist</artifactId>
          <scope>provided</scope>
        </dependency>

        <dependency>
          <groupId>org.jboss.errai</groupId>
          <artifactId>errai-tools</artifactId>
          <scope>provided</scope>
        </dependency>

        <dependency>
          <groupId>org.jboss.errai</groupId>
          <artifactId>errai-javax-enterprise</artifactId>
          <version>${project.version}</version>
          <scope>provided</scope>
        </dependency>

        <!-- Exclude development tools -->
        <dependency>
          <groupId>org.jboss.errai</groupId>
          <artifactId>errai-cdi-jetty</artifactId>
          <version>${project.version}</version>
          <scope>provided</scope>
        </dependency>

        <dependency>
          <groupId>org.jboss.weld.servlet</groupId>
          <artifactId>weld-servlet-core</artifactId>
          <scope>provided</scope>
        </dependency>

        <dependency>
          <groupId>org.jboss.weld</groupId>
          <artifactId>weld-core</artifactId>
          <version>${weld.version}</version>
          <scope>provided</scope>
        </dependency>

        <dependency>
          <groupId>org.jboss.weld.se</groupId>
          <artifactId>weld-se-core</artifactId>
          <scope>provided</scope>
        </dependency>

        <!-- Jetty is used for testing only -->
        <dependency>
          <groupId>org.mortbay.jetty</groupId>
          <artifactId>jetty</artifactId>
          <version>${jetty.version}</version>
          <scope>provided</scope>
        </dependency>

        <dependency>
          <groupId>org.mortbay.jetty</groupId>
          <artifactId>jetty-plus</artifactId>
          <scope>provided</scope>
        </dependency>

        <dependency>
          <groupId>org.mortbay.jetty</groupId>
          <artifactId>jetty-naming</artifactId>
          <scope>provided</scope>
        </dependency>
      </dependencies>
    </profile>

    <!-- Tomcat 6 and 7 support -->
    <profile>
      <id>tomcat</id>
      <properties>
        <webDescriptor>tomcat</webDescriptor>
      </properties>

      <dependencies>
        <dependency>
          <groupId>javax.enterprise</groupId>
          <artifactId>cdi-api</artifactId>
          <scope>compile</scope>
          <version>1.0-SP4</version>
        </dependency>

        <dependency>
          <groupId>org.jboss.errai</groupId>
          <artifactId>errai-cdi-jetty</artifactId>
          <version>${project.version}</version>
        </dependency>

        <dependency>
          <groupId>org.mortbay.jetty</groupId>
          <artifactId>jetty</artifactId>
          <version>${jetty.version}</version>
          <scope>provided</scope>
        </dependency>

        <dependency>
          <groupId>org.mortbay.jetty</groupId>
          <artifactId>jetty-plus</artifactId>
          <scope>provided</scope>
        </dependency>

        <dependency>
          <groupId>org.mortbay.jetty</groupId>
          <artifactId>jetty-naming</artifactId>
          <scope>provided</scope>
        </dependency>

        <dependency>
          <groupId>org.jboss.weld.se</groupId>
          <artifactId>weld-se-core</artifactId>
          <scope>compile</scope>
          <exclusions>
            <exclusion>
              <groupId>javax.el</groupId>
              <artifactId>el-api</artifactId>
            </exclusion>
          </exclusions>
        </dependency>
      </dependencies>
    </profile>

  </profiles>

  <build>
    <outputDirectory>src/main/webapp/WEB-INF/classes</outputDirectory>

    <plugins>
      <plugin>
        <groupId>org.codehaus.mojo</groupId>
        <artifactId>gwt-maven-plugin</artifactId>
        <configuration>
          <logLevel>INFO</logLevel>
          <runTarget>App.html</runTarget>
          <extraJvmArgs>${argLine} -Xmx512m</extraJvmArgs>
          <soyc>false</soyc>
          <hostedWebapp>src/main/webapp/</hostedWebapp>
          <server>org.jboss.errai.cdi.server.gwt.JettyLauncher</server>
        </configuration>
        <executions>
          <execution>
            <id>gwt-clean</id>
            <phase>clean</phase>
            <goals>
              <goal>clean</goal>
            </goals>
          </execution>
          <execution>
            <id>gwt-compile</id>
            <goals>
              <goal>resources</goal>
              <goal>compile</goal>
            </goals>
          </execution>
        </executions>
      </plugin>
      <plugin>
        <artifactId>maven-war-plugin</artifactId>
        <version>2.1.1</version>
        <configuration>
          <warName>${project.artifactId}</warName>
          <outputFileNameMapping>@{artifactId}@-@{baseVersion}@@{dashClassifier?}@.@{extension}@</outputFileNameMapping>
          <packagingExcludes>**/javax/**/*.*,**/client/local/**/*.class</packagingExcludes>

          <webResources>
            <resource>
              <!-- this is relative to the pom.xml directory -->
              <directory>src/${webDescriptor}</directory>
            </resource>
          </webResources>
        </configuration>
      </plugin>
      <plugin>
        <artifactId>maven-clean-plugin</artifactId>
        <version>2.4.1</version>
        <configuration>
          <filesets>
            <fileset>
              <directory>${basedir}</directory>
              <includes>
                <include>www-test/**</include>
                <include>.gwt/**</include>
                <include>.errai/**</include>
                <include>src/main/webapp/app/**</include>
                <include>src/main/webapp/WEB-INF/deploy/**</include>
                <include>src/main/webapp/WEB-INF/lib/**</include>
                <include>src/main/webapp/WEB-INF/classes/**</include>
                <include>**/gwt-unitCache/**</include>
                <include>**/*.JUnit/**</include>
                <include>monitordb.*</include>
              </includes>
            </fileset>
          </filesets>
        </configuration>
      </plugin>
    </plugins>

    <pluginManagement>
      <plugins>
        <plugin>
          <groupId>org.eclipse.m2e</groupId>
          <artifactId>lifecycle-mapping</artifactId>
          <version>1.0.0</version>
          <configuration>
            <lifecycleMappingMetadata>
              <pluginExecutions>
                <pluginExecution>
                  <pluginExecutionFilter>
                    <groupId>org.codehaus.mojo</groupId>
                    <artifactId>exec-maven-plugin</artifactId>
                    <versionRange>[1.2.1,)</versionRange>
                    <goals>
                      <goal>java</goal>
                    </goals>
                  </pluginExecutionFilter>
                  <action>
                    <ignore />
                  </action>
                </pluginExecution>
              </pluginExecutions>
            </lifecycleMappingMetadata>
          </configuration>
        </plugin>
      </plugins>
    </pluginManagement>
  </build>

  <!-- Repositories -->
  <repositories>
    <repository>
      <id>jboss-public-repository-group</id>
      <name>JBoss Public Maven Repository Group</name>
      <url>https://repository.jboss.org/nexus/content/groups/public/</url>
      <layout>default</layout>
      <releases>
        <updatePolicy>never</updatePolicy>
      </releases>
      <snapshots>
        <updatePolicy>never</updatePolicy>
      </snapshots>
    </repository>
  </repositories>

  <pluginRepositories>
    <pluginRepository>
      <id>jboss-public-repository-group</id>
      <name>JBoss Public Maven Repository Group</name>
      <url>https://repository.jboss.org/nexus/content/groups/public/</url>
      <layout>default</layout>
      <releases>
        <updatePolicy>never</updatePolicy>
      </releases>
      <snapshots>
        <updatePolicy>never</updatePolicy>
      </snapshots>
    </pluginRepository>
  </pluginRepositories>

  <!-- DistributionManagement -->
  <distributionManagement>
    <repository>
      <id>jboss-releases-repository</id>
      <name>JBoss Releases Repository</name>
      <url>https://repository.jboss.org/nexus/service/local/staging/deploy/maven2/</url>
    </repository>

    <snapshotRepository>
      <id>jboss-snapshots-repository</id>
      <name>JBoss Snapshots Repository</name>
      <url>https://repository.jboss.org/nexus/content/repositories/snapshots/</url>
    </snapshotRepository>
  </distributionManagement>
</project><|MERGE_RESOLUTION|>--- conflicted
+++ resolved
@@ -9,11 +9,7 @@
   <parent>
     <groupId>org.jboss.errai</groupId>
     <artifactId>cdi-integration-parent</artifactId>
-<<<<<<< HEAD
     <version>3.0-SNAPSHOT</version>
-=======
-    <version>2.3.0-SNAPSHOT</version>
->>>>>>> 93801e14
     <relativePath>../../pom.xml</relativePath>
   </parent>
 
