<?xml version="1.0" encoding="UTF-8"?>
<project xmlns="http://maven.apache.org/POM/4.0.0" xmlns:xsi="http://www.w3.org/2001/XMLSchema-instance"
	xsi:schemaLocation="http://maven.apache.org/POM/4.0.0 http://maven.apache.org/maven-v4_0_0.xsd">
  <modelVersion>4.0.0</modelVersion>
  <artifactId>errai-cdi-demo-stresstest</artifactId>
  <packaging>war</packaging>
  <name>Errai::CDI::Demo::Stress Test</name>

  <parent>
    <groupId>org.jboss.errai</groupId>
    <artifactId>cdi-integration-parent</artifactId>
    <version>3.0-SNAPSHOT</version>
    <relativePath>../../pom.xml</relativePath>
  </parent>

  <dependencies>

    <dependency>
      <groupId>log4j</groupId>
      <artifactId>log4j</artifactId>
    </dependency>

    <dependency>
        <groupId>org.jboss.ejb3</groupId>
        <artifactId>jboss-ejb3-api</artifactId>
        <scope>provided</scope>
        <version>3.1.0</version>
    </dependency>

    <dependency>
        <groupId>javax.enterprise</groupId>
        <artifactId>cdi-api</artifactId>
        <scope>provided</scope>
        <version>1.0-SP4</version>
    </dependency>

    <!-- Errai Core -->
    <dependency>
      <groupId>org.jboss.errai</groupId>
      <artifactId>errai-bus</artifactId>
      <exclusions>
        <exclusion>
          <groupId>javax.inject</groupId>
          <artifactId>javax.inject</artifactId>
        </exclusion>
        <exclusion>
          <groupId>javax.annotation</groupId>
          <artifactId>jsr250-api</artifactId>
        </exclusion>
      </exclusions>
    </dependency>
    <dependency>
      <groupId>org.jboss.errai</groupId>
      <artifactId>errai-ioc</artifactId>
      <exclusions>
        <exclusion>
          <groupId>javax.inject</groupId>
          <artifactId>javax.inject</artifactId>
        </exclusion>
        <exclusion>
          <groupId>javax.annotation</groupId>
          <artifactId>jsr250-api</artifactId>
        </exclusion>
      </exclusions>
    </dependency>
    <dependency>
      <groupId>org.jboss.errai</groupId>
      <artifactId>errai-tools</artifactId>
    </dependency>
    <dependency>
      <groupId>org.mvel</groupId>
      <artifactId>mvel2</artifactId>
    </dependency>

    <!-- CDI Integration Modules -->
    <dependency>
      <groupId>org.jboss.errai</groupId>
      <artifactId>errai-cdi-client</artifactId>
      <version>${project.version}</version>
    </dependency>

    <dependency>
      <groupId>org.jboss.errai</groupId>
      <artifactId>errai-javax-enterprise</artifactId>
      <version>${project.version}</version>
      <scope>provided</scope>
    </dependency>

    <dependency>
      <groupId>org.jboss.errai</groupId>
      <artifactId>errai-weld-integration</artifactId>
      <version>${project.version}</version>
    </dependency>

    <dependency>
      <groupId>org.jboss.errai</groupId>
      <artifactId>errai-cdi-jetty</artifactId>
      <version>${project.version}</version>
    </dependency>

    <!-- CDI Development Utils -->
    <!-- This must be placed above com.google.gwt:gwt-dev to override the Jetty that is present there -->
    <dependency>
      <groupId>org.mortbay.jetty</groupId>
      <artifactId>jetty</artifactId>
      <version>${jetty.version}</version>
    </dependency>

    <dependency>
      <groupId>org.mortbay.jetty</groupId>
      <artifactId>jetty-plus</artifactId>
    </dependency>

    <dependency>
      <groupId>org.mortbay.jetty</groupId>
      <artifactId>jetty-naming</artifactId>
    </dependency>

    <!-- Weld Modules -->
    <dependency>
      <groupId>org.jboss.weld.se</groupId>
      <artifactId>weld-se-core</artifactId>
      <scope>compile</scope>
    </dependency>

    <dependency>
      <groupId>org.jboss.weld.servlet</groupId>
      <artifactId>weld-servlet-core</artifactId>
      <scope>compile</scope>
    </dependency>

    <!-- GWT and GWT Extensions -->
    <dependency>
      <groupId>com.google.gwt</groupId>
      <artifactId>gwt-user</artifactId>
      <scope>provided</scope>
    </dependency>

    <dependency>
      <groupId>com.google.gwt</groupId>
      <artifactId>gwt-dev</artifactId>
      <scope>provided</scope>
    </dependency>

    <!-- Runtime / Container dependencies -->
    <dependency>
      <groupId>org.slf4j</groupId>
      <artifactId>slf4j-api</artifactId>
    </dependency>

    <dependency>
      <groupId>org.slf4j</groupId>
      <artifactId>slf4j-log4j12</artifactId>
    </dependency>
  </dependencies>

  <profiles>
    <profile>
      <id>jetty</id>
      <activation>
        <activeByDefault>true</activeByDefault>
      </activation>
      <properties>
        <webDescriptor>jetty</webDescriptor>
      </properties>
      <dependencies>
        <!-- We need this for CDI BeanManager to work in Dev Mode -->
        <dependency>
          <groupId>org.mortbay.jetty</groupId>
          <artifactId>jetty-naming</artifactId>
          <scope>compile</scope>
        </dependency>
      </dependencies>
    </profile>

    <profile>
      <id>jboss7</id>
      <properties>
        <webDescriptor>jboss7</webDescriptor>
      </properties>

      <dependencies>
<<<<<<< HEAD
=======

        <dependency>
          <groupId>org.jboss.errai</groupId>
          <artifactId>errai-bus</artifactId>
          <exclusions>
            <exclusion>
              <groupId>junit</groupId>
              <artifactId>junit</artifactId>
            </exclusion>
            <exclusion>
              <groupId>com.google.collections</groupId>
              <artifactId>google-collections</artifactId>
            </exclusion>
            <exclusion>
              <artifactId>javax.inject</artifactId>
              <groupId>javax.inject</groupId>
            </exclusion>
          </exclusions>
          <version>${project.version}</version>
        </dependency>

        <!-- Exclude all the stuff provided by AS6 -->
        <dependency>
          <groupId>javax.inject</groupId>
          <artifactId>javax.inject</artifactId>
          <version>1</version>
          <scope>provided</scope>
        </dependency>
    
        <dependency>
          <groupId>javax.annotation</groupId>
          <artifactId>jsr250-api</artifactId>
          <version>1.0</version>
          <scope>provided</scope>
        </dependency>

        <dependency>
          <groupId>log4j</groupId>
          <artifactId>log4j</artifactId>
          <version>1.2.16</version>
          <scope>provided</scope>
        </dependency>

        <dependency>
          <groupId>dom4j</groupId>
          <artifactId>dom4j</artifactId>
          <version>1.6</version>
          <scope>provided</scope>
        </dependency>

        <dependency>
          <groupId>xml-apis</groupId>
          <artifactId>xml-apis</artifactId>
          <version>1.0.b2</version>
          <scope>provided</scope>
        </dependency>

        <dependency>
          <groupId>org.javassist</groupId>
          <artifactId>javassist</artifactId>
          <scope>provided</scope>
        </dependency>

        <dependency>
          <groupId>org.slf4j</groupId>
          <artifactId>slf4j-api</artifactId>
          <scope>provided</scope>
          <version>${slf4j.version}</version>
        </dependency>

        <dependency>
          <groupId>org.jboss.errai</groupId>
          <artifactId>errai-ioc</artifactId>
          <exclusions>
            <exclusion>
              <artifactId>jsr250-api</artifactId>
              <groupId>javax.annotation</groupId>
            </exclusion>
            <exclusion>
              <artifactId>javax.inject</artifactId>
              <groupId>javax.inject</groupId>
            </exclusion>
          </exclusions>
          <scope>compile</scope>
          <version>${project.version}</version>
        </dependency>

        <dependency>
          <groupId>org.jboss.errai</groupId>
          <artifactId>errai-tools</artifactId>
          <scope>provided</scope>
          <version>${project.version}</version>
        </dependency>

        <dependency>
          <groupId>org.jboss.errai</groupId>
          <artifactId>errai-javax-enterprise</artifactId>
          <version>${project.version}</version>
          <scope>provided</scope>
        </dependency>

        <!-- exclude development tools -->
>>>>>>> 865d8e3e
        <dependency>
          <groupId>org.jboss.errai</groupId>
          <artifactId>errai-jboss-as-support</artifactId>
          <version>${project.version}</version>
        </dependency>

        <dependency>
          <groupId>org.jboss.errai</groupId>
          <artifactId>errai-bus</artifactId>
          <exclusions>
            <exclusion>
              <groupId>junit</groupId>
              <artifactId>junit</artifactId>
            </exclusion>
            <exclusion>
              <artifactId>javax.inject</artifactId>
              <groupId>javax.inject</groupId>
            </exclusion>
          </exclusions>
        </dependency>

        <dependency>
          <groupId>xml-apis</groupId>
          <artifactId>xml-apis</artifactId>
          <version>1.0.b2</version>
          <scope>provided</scope>
        </dependency>

        <dependency>
          <groupId>org.javassist</groupId>
          <artifactId>javassist</artifactId>
          <scope>provided</scope>
        </dependency>

        <dependency>
          <groupId>org.jboss.errai</groupId>
          <artifactId>errai-tools</artifactId>
          <scope>provided</scope>
        </dependency>

        <dependency>
          <groupId>org.jboss.errai</groupId>
          <artifactId>errai-javax-enterprise</artifactId>
          <version>${project.version}</version>
          <scope>provided</scope>
        </dependency>

        <!-- Exclude development tools -->
        <dependency>
          <groupId>org.jboss.errai</groupId>
          <artifactId>errai-cdi-jetty</artifactId>
          <version>${project.version}</version>
          <scope>provided</scope>
        </dependency>

        <dependency>
          <groupId>org.jboss.weld.servlet</groupId>
          <artifactId>weld-servlet-core</artifactId>
          <scope>provided</scope>
        </dependency>

        <dependency>
          <groupId>org.jboss.weld</groupId>
          <artifactId>weld-core</artifactId>
          <version>${weld.version}</version>
          <scope>provided</scope>
        </dependency>

        <dependency>
          <groupId>org.jboss.weld.se</groupId>
          <artifactId>weld-se-core</artifactId>
          <scope>provided</scope>
        </dependency>

        <!-- Jetty is used for testing only -->
        <dependency>
          <groupId>org.mortbay.jetty</groupId>
          <artifactId>jetty</artifactId>
          <version>${jetty.version}</version>
          <scope>provided</scope>
        </dependency>

        <dependency>
          <groupId>org.mortbay.jetty</groupId>
          <artifactId>jetty-plus</artifactId>
          <scope>provided</scope>
        </dependency>

        <dependency>
          <groupId>org.mortbay.jetty</groupId>
          <artifactId>jetty-naming</artifactId>
          <scope>provided</scope>
        </dependency>
      </dependencies>
    </profile>

    <!-- Tomcat 6 and 7 support -->
    <profile>
      <id>tomcat</id>
      <properties>
        <webDescriptor>tomcat</webDescriptor>
      </properties>

      <dependencies>
        <dependency>
          <groupId>javax.enterprise</groupId>
          <artifactId>cdi-api</artifactId>
          <scope>compile</scope>
          <version>1.0-SP4</version>
        </dependency>

        <dependency>
          <groupId>org.jboss.errai</groupId>
          <artifactId>errai-cdi-jetty</artifactId>
          <version>${project.version}</version>
        </dependency>

        <dependency>
          <groupId>org.mortbay.jetty</groupId>
          <artifactId>jetty</artifactId>
          <version>${jetty.version}</version>
          <scope>provided</scope>
        </dependency>

        <dependency>
          <groupId>org.mortbay.jetty</groupId>
          <artifactId>jetty-plus</artifactId>
          <scope>provided</scope>
        </dependency>

        <dependency>
          <groupId>org.mortbay.jetty</groupId>
          <artifactId>jetty-naming</artifactId>
          <scope>provided</scope>
        </dependency>

        <dependency>
          <groupId>org.jboss.weld.se</groupId>
          <artifactId>weld-se-core</artifactId>
          <scope>compile</scope>
          <exclusions>
            <exclusion>
              <groupId>javax.el</groupId>
              <artifactId>el-api</artifactId>
            </exclusion>
          </exclusions>
        </dependency>
      </dependencies>
    </profile>

  </profiles>

  <build>
    <outputDirectory>src/main/webapp/WEB-INF/classes</outputDirectory>

    <plugins>
      <plugin>
        <groupId>org.codehaus.mojo</groupId>
        <artifactId>gwt-maven-plugin</artifactId>
        <configuration>
          <logLevel>INFO</logLevel>
          <runTarget>App.html</runTarget>
          <extraJvmArgs>${argLine} -Xmx512m</extraJvmArgs>
          <hostedWebapp>src/main/webapp/</hostedWebapp>
          <server>org.jboss.errai.cdi.server.gwt.JettyLauncher</server>
        </configuration>
        <executions>
          <execution>
            <id>gwt-clean</id>
            <phase>clean</phase>
            <goals>
              <goal>clean</goal>
            </goals>
          </execution>
          <execution>
            <id>gwt-compile</id>
            <goals>
              <goal>resources</goal>
              <goal>compile</goal>
            </goals>
          </execution>
        </executions>
      </plugin>
      <plugin>
        <artifactId>maven-war-plugin</artifactId>
        <version>2.1.1</version>
        <configuration>
          <warName>${project.artifactId}</warName>
          <outputFileNameMapping>@{artifactId}@-@{baseVersion}@@{dashClassifier?}@.@{extension}@</outputFileNameMapping>
          <packagingExcludes>**/javax/**/*.*,**/client/local/**/*.class</packagingExcludes>

          <webResources>
            <resource>
              <!-- this is relative to the pom.xml directory -->
              <directory>src/${webDescriptor}</directory>
            </resource>
          </webResources>
        </configuration>
      </plugin>
      <plugin>
        <artifactId>maven-clean-plugin</artifactId>
        <version>2.4.1</version>
        <configuration>
          <filesets>
            <fileset>
              <directory>${basedir}</directory>
              <includes>
                <include>www-test/**</include>
                <include>.gwt/**</include>
                <include>.errai/**</include>
                <include>src/main/webapp/app/**</include>
                <include>src/main/webapp/WEB-INF/deploy/**</include>
                <include>src/main/webapp/WEB-INF/lib/**</include>
                <include>src/main/webapp/WEB-INF/classes/**</include>
                <include>**/gwt-unitCache/**</include>
                <include>**/*.JUnit/**</include>
                <include>monitordb.*</include>
              </includes>
            </fileset>
          </filesets>
        </configuration>
      </plugin>

      <!-- We do not want to deploy the .war files for demos to Maven Central. -->
      <plugin>
        <groupId>org.apache.maven.plugins</groupId>
        <artifactId>maven-deploy-plugin</artifactId>
        <configuration>
          <skip>true</skip>
        </configuration>
      </plugin>
    </plugins>

    <pluginManagement>
      <plugins>
        <plugin>
          <groupId>org.eclipse.m2e</groupId>
          <artifactId>lifecycle-mapping</artifactId>
          <version>1.0.0</version>
          <configuration>
            <lifecycleMappingMetadata>
              <pluginExecutions>
                <pluginExecution>
                  <pluginExecutionFilter>
                    <groupId>org.codehaus.mojo</groupId>
                    <artifactId>exec-maven-plugin</artifactId>
                    <versionRange>[1.2.1,)</versionRange>
                    <goals>
                      <goal>java</goal>
                    </goals>
                  </pluginExecutionFilter>
                  <action>
                    <ignore />
                  </action>
                </pluginExecution>
              </pluginExecutions>
            </lifecycleMappingMetadata>
          </configuration>
        </plugin>
      </plugins>
    </pluginManagement>
  </build>

  <!-- Repositories -->
  <repositories>
    <repository>
      <id>jboss-public-repository-group</id>
      <name>JBoss Public Maven Repository Group</name>
      <url>https://repository.jboss.org/nexus/content/groups/public/</url>
      <layout>default</layout>
      <releases>
        <updatePolicy>never</updatePolicy>
      </releases>
      <snapshots>
        <updatePolicy>never</updatePolicy>
      </snapshots>
    </repository>
  </repositories>

  <pluginRepositories>
    <pluginRepository>
      <id>jboss-public-repository-group</id>
      <name>JBoss Public Maven Repository Group</name>
      <url>https://repository.jboss.org/nexus/content/groups/public/</url>
      <layout>default</layout>
      <releases>
        <updatePolicy>never</updatePolicy>
      </releases>
      <snapshots>
        <updatePolicy>never</updatePolicy>
      </snapshots>
    </pluginRepository>
  </pluginRepositories>

  <!-- DistributionManagement -->
  <distributionManagement>
    <repository>
      <id>jboss-releases-repository</id>
      <name>JBoss Releases Repository</name>
      <url>https://repository.jboss.org/nexus/service/local/staging/deploy/maven2/</url>
    </repository>

    <snapshotRepository>
      <id>jboss-snapshots-repository</id>
      <name>JBoss Snapshots Repository</name>
      <url>https://repository.jboss.org/nexus/content/repositories/snapshots/</url>
    </snapshotRepository>
  </distributionManagement>
</project><|MERGE_RESOLUTION|>--- conflicted
+++ resolved
@@ -31,7 +31,6 @@
         <groupId>javax.enterprise</groupId>
         <artifactId>cdi-api</artifactId>
         <scope>provided</scope>
-        <version>1.0-SP4</version>
     </dependency>
 
     <!-- Errai Core -->
@@ -180,111 +179,7 @@
       </properties>
 
       <dependencies>
-<<<<<<< HEAD
-=======
-
-        <dependency>
-          <groupId>org.jboss.errai</groupId>
-          <artifactId>errai-bus</artifactId>
-          <exclusions>
-            <exclusion>
-              <groupId>junit</groupId>
-              <artifactId>junit</artifactId>
-            </exclusion>
-            <exclusion>
-              <groupId>com.google.collections</groupId>
-              <artifactId>google-collections</artifactId>
-            </exclusion>
-            <exclusion>
-              <artifactId>javax.inject</artifactId>
-              <groupId>javax.inject</groupId>
-            </exclusion>
-          </exclusions>
-          <version>${project.version}</version>
-        </dependency>
-
-        <!-- Exclude all the stuff provided by AS6 -->
-        <dependency>
-          <groupId>javax.inject</groupId>
-          <artifactId>javax.inject</artifactId>
-          <version>1</version>
-          <scope>provided</scope>
-        </dependency>
-    
-        <dependency>
-          <groupId>javax.annotation</groupId>
-          <artifactId>jsr250-api</artifactId>
-          <version>1.0</version>
-          <scope>provided</scope>
-        </dependency>
-
-        <dependency>
-          <groupId>log4j</groupId>
-          <artifactId>log4j</artifactId>
-          <version>1.2.16</version>
-          <scope>provided</scope>
-        </dependency>
-
-        <dependency>
-          <groupId>dom4j</groupId>
-          <artifactId>dom4j</artifactId>
-          <version>1.6</version>
-          <scope>provided</scope>
-        </dependency>
-
-        <dependency>
-          <groupId>xml-apis</groupId>
-          <artifactId>xml-apis</artifactId>
-          <version>1.0.b2</version>
-          <scope>provided</scope>
-        </dependency>
-
-        <dependency>
-          <groupId>org.javassist</groupId>
-          <artifactId>javassist</artifactId>
-          <scope>provided</scope>
-        </dependency>
-
-        <dependency>
-          <groupId>org.slf4j</groupId>
-          <artifactId>slf4j-api</artifactId>
-          <scope>provided</scope>
-          <version>${slf4j.version}</version>
-        </dependency>
-
-        <dependency>
-          <groupId>org.jboss.errai</groupId>
-          <artifactId>errai-ioc</artifactId>
-          <exclusions>
-            <exclusion>
-              <artifactId>jsr250-api</artifactId>
-              <groupId>javax.annotation</groupId>
-            </exclusion>
-            <exclusion>
-              <artifactId>javax.inject</artifactId>
-              <groupId>javax.inject</groupId>
-            </exclusion>
-          </exclusions>
-          <scope>compile</scope>
-          <version>${project.version}</version>
-        </dependency>
-
-        <dependency>
-          <groupId>org.jboss.errai</groupId>
-          <artifactId>errai-tools</artifactId>
-          <scope>provided</scope>
-          <version>${project.version}</version>
-        </dependency>
-
-        <dependency>
-          <groupId>org.jboss.errai</groupId>
-          <artifactId>errai-javax-enterprise</artifactId>
-          <version>${project.version}</version>
-          <scope>provided</scope>
-        </dependency>
-
-        <!-- exclude development tools -->
->>>>>>> 865d8e3e
+
         <dependency>
           <groupId>org.jboss.errai</groupId>
           <artifactId>errai-jboss-as-support</artifactId>
