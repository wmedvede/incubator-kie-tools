<?xml version="1.0" encoding="UTF-8"?>
<project xmlns="http://maven.apache.org/POM/4.0.0" xmlns:xsi="http://www.w3.org/2001/XMLSchema-instance"
  xsi:schemaLocation="http://maven.apache.org/POM/4.0.0 http://maven.apache.org/maven-v4_0_0.xsd">
  <modelVersion>4.0.0</modelVersion>
  <name>Errai::CDI::Demo::Mobile</name>
  <artifactId>errai-cdi-demo-mobile</artifactId>
  <packaging>war</packaging>

  <parent>
    <groupId>org.jboss.errai</groupId>
    <artifactId>cdi-integration-parent</artifactId>
<<<<<<< HEAD
    <version>3.0-SNAPSHOT</version>
=======
    <version>2.1.1-SNAPSHOT</version>
>>>>>>> 52297428
    <relativePath>../../pom.xml</relativePath>
  </parent>

  <dependencies>

    <dependency>
      <groupId>log4j</groupId>
      <artifactId>log4j</artifactId>
      <version>1.2.16</version>
    </dependency>

    <dependency>
      <groupId>junit</groupId>
      <artifactId>junit</artifactId>
      <scope>test</scope>
    </dependency>

    <dependency>
        <groupId>org.jboss.ejb3</groupId>
        <artifactId>jboss-ejb3-api</artifactId>
        <scope>provided</scope>
        <version>3.1.0</version>
    </dependency>

    <dependency>
        <groupId>javax.enterprise</groupId>
        <artifactId>cdi-api</artifactId>
        <scope>provided</scope>
        <version>1.0-SP4</version>
    </dependency>

    <!-- Errai Core -->
    <dependency>
      <groupId>org.jboss.errai</groupId>
      <artifactId>errai-bus</artifactId>
      <exclusions>
        <exclusion>
          <groupId>javax.inject</groupId>
          <artifactId>javax.inject</artifactId>
        </exclusion>
        <exclusion>
          <groupId>javax.annotation</groupId>
          <artifactId>jsr250-api</artifactId>
        </exclusion>
      </exclusions>
    </dependency>
    <dependency>
      <groupId>org.jboss.errai</groupId>
      <artifactId>errai-ioc</artifactId>
      <exclusions>
        <exclusion>
          <groupId>javax.inject</groupId>
          <artifactId>javax.inject</artifactId>
        </exclusion>
        <exclusion>
          <groupId>javax.annotation</groupId>
          <artifactId>jsr250-api</artifactId>
        </exclusion>
      </exclusions>
    </dependency>
    <dependency>
      <groupId>org.jboss.errai</groupId>
      <artifactId>errai-tools</artifactId>
    </dependency>
    <dependency>
      <groupId>org.mvel</groupId>
      <artifactId>mvel2</artifactId>
    </dependency>

    <!-- CDI Integration Modules -->
    <dependency>
      <groupId>org.jboss.errai</groupId>
      <artifactId>errai-cdi-client</artifactId>
      <version>${project.version}</version>
    </dependency>

    <dependency>
      <groupId>org.jboss.errai</groupId>
      <artifactId>errai-javax-enterprise</artifactId>
      <version>${project.version}</version>
      <scope>provided</scope>
    </dependency>

    <dependency>
      <groupId>org.jboss.errai</groupId>
      <artifactId>errai-weld-integration</artifactId>
      <version>${project.version}</version>
    </dependency>

    <dependency>
      <groupId>org.jboss.errai</groupId>
      <artifactId>errai-cdi-jetty</artifactId>
      <version>${project.version}</version>
    </dependency>

    <!-- CDI Development Utils -->
    <!-- This must be placed above com.google.gwt:gwt-dev to override the Jetty that is present there -->
    <dependency>
      <groupId>org.mortbay.jetty</groupId>
      <artifactId>jetty</artifactId>
      <version>${jetty.version}</version>
    </dependency>

    <dependency>
      <groupId>org.mortbay.jetty</groupId>
      <artifactId>jetty-plus</artifactId>
    </dependency>

    <dependency>
      <groupId>org.mortbay.jetty</groupId>
      <artifactId>jetty-naming</artifactId>
    </dependency>

    <!-- Weld Modules -->
    <dependency>
      <groupId>org.jboss.weld.se</groupId>
      <artifactId>weld-se-core</artifactId>
    </dependency>

    <dependency>
      <groupId>org.jboss.weld.servlet</groupId>
      <artifactId>weld-servlet</artifactId>
    </dependency>

    <!-- GWT and GWT Extensions -->
    <dependency>
      <groupId>com.google.gwt</groupId>
      <artifactId>gwt-user</artifactId>
      <scope>provided</scope>
    </dependency>

    <dependency>
      <groupId>com.google.gwt</groupId>
      <artifactId>gwt-dev</artifactId>
      <scope>provided</scope>
    </dependency>

    <!-- Runtime / Container dependencies -->
    <dependency>
      <groupId>org.slf4j</groupId>
      <artifactId>slf4j-api</artifactId>
    </dependency>

    <dependency>
      <groupId>org.jboss.logging</groupId>
      <artifactId>jboss-logging</artifactId>
      <version>3.0.0.Beta4</version>
    </dependency>

    <!-- For the CDI Mobile Demo, we syntax-highlight the Java sources at compile time (they are linked 
      from the svg) -->
    <dependency>
      <groupId>net.sf.squirrel-sql.thirdparty-non-maven</groupId>
      <artifactId>ostermiller-syntax</artifactId>
      <version>1.1.1</version>
      <scope>provided</scope>
    </dependency>
  </dependencies>

  <profiles>
    <profile>
      <id>jetty</id>
      <activation>
        <activeByDefault>true</activeByDefault>
      </activation>
      <properties>
        <webDescriptor>jetty</webDescriptor>
      </properties>
      <dependencies>
        <!-- We need this for CDI BeanManager to work in Dev Mode -->
        <dependency>
          <groupId>org.mortbay.jetty</groupId>
          <artifactId>jetty-naming</artifactId>
          <scope>compile</scope>
        </dependency>
      </dependencies>
    </profile>

    <profile>
      <!-- It's required that Jetty's plus option is enabled (OPTIONS=plus,..) -->
      <id>jetty7+</id>
      <properties>
        <webDescriptor>jetty7+</webDescriptor>
      </properties>
      <dependencies>
        <dependency>
          <groupId>org.mortbay.jetty</groupId>
          <artifactId>jetty</artifactId>
          <version>${jetty.version}</version>
          <scope>provided</scope>
        </dependency>

        <dependency>
          <groupId>org.mortbay.jetty</groupId>
          <artifactId>jetty-plus</artifactId>
          <scope>provided</scope>
        </dependency>

        <dependency>
          <groupId>org.mortbay.jetty</groupId>
          <artifactId>jetty-naming</artifactId>
          <scope>provided</scope>
        </dependency>

        <dependency>
          <groupId>org.eclipse.jetty</groupId>
          <artifactId>jetty-servlet</artifactId>
          <version>7.2.1.v20101111</version>
        </dependency>

        <dependency>
          <groupId>org.jboss.errai</groupId>
          <artifactId>errai-cdi-jetty</artifactId>
          <version>${project.version}</version>
          <scope>provided</scope>
        </dependency>
      </dependencies>
    </profile>

    <profile>
      <id>jboss6</id>
      <properties>
        <webDescriptor>jboss6</webDescriptor>
      </properties>
      <dependencies>

        <dependency>
          <groupId>org.jboss.errai</groupId>
          <artifactId>errai-bus</artifactId>
          <exclusions>
            <exclusion>
              <groupId>org.slf4j</groupId>
              <artifactId>slf4j-log4j12</artifactId>
            </exclusion>
            <exclusion>
              <groupId>junit</groupId>
              <artifactId>junit</artifactId>
            </exclusion>
            <exclusion>
              <groupId>com.google.collections</groupId>
              <artifactId>google-collections</artifactId>
            </exclusion>
            <exclusion>
              <artifactId>javax.inject</artifactId>
              <groupId>javax.inject</groupId>
            </exclusion>
          </exclusions>
          <version>${project.version}</version>
        </dependency>

        <!-- Exclude all the stuff provided by AS6 -->
        <dependency>
          <groupId>javax.inject</groupId>
          <artifactId>javax.inject</artifactId>
          <version>1</version>
          <scope>provided</scope>
        </dependency>
    
        <dependency>
          <groupId>javax.annotation</groupId>
          <artifactId>jsr250-api</artifactId>
          <version>1.0</version>
          <scope>provided</scope>
        </dependency>

        <dependency>
          <groupId>log4j</groupId>
          <artifactId>log4j</artifactId>
          <version>1.2.16</version>
          <scope>provided</scope>
        </dependency>

        <dependency>
          <groupId>dom4j</groupId>
          <artifactId>dom4j</artifactId>
          <version>1.6</version>
          <scope>provided</scope>
        </dependency>

        <dependency>
          <groupId>xml-apis</groupId>
          <artifactId>xml-apis</artifactId>
          <version>1.0.b2</version>
          <scope>provided</scope>
        </dependency>

        <dependency>
          <groupId>org.javassist</groupId>
          <artifactId>javassist</artifactId>
          <version>3.15.0-GA</version>
          <scope>provided</scope>
        </dependency>

        <dependency>
          <groupId>org.slf4j</groupId>
          <artifactId>slf4j-api</artifactId>
          <scope>provided</scope>
          <version>${slf4j.version}</version>
        </dependency>

        <dependency>
          <groupId>org.jboss.errai</groupId>
          <artifactId>errai-ioc</artifactId>
          <exclusions>
            <exclusion>
              <artifactId>jsr250-api</artifactId>
              <groupId>javax.annotation</groupId>
            </exclusion>
            <exclusion>
              <artifactId>javax.inject</artifactId>
              <groupId>javax.inject</groupId>
            </exclusion>
          </exclusions>
          <scope>compile</scope>
          <version>${project.version}</version>
        </dependency>

        <dependency>
          <groupId>org.jboss.errai</groupId>
          <artifactId>errai-tools</artifactId>
          <scope>provided</scope>
          <version>${project.version}</version>
        </dependency>

        <dependency>
          <groupId>org.jboss.errai</groupId>
          <artifactId>errai-javax-enterprise</artifactId>
          <version>${project.version}</version>
          <scope>provided</scope>
        </dependency>

        <!-- exclude development tools -->
        <dependency>
          <groupId>org.jboss.errai</groupId>
          <artifactId>errai-cdi-jetty</artifactId>
          <version>${project.version}</version>
          <scope>provided</scope>
        </dependency>

        <dependency>
          <groupId>org.jboss.weld.servlet</groupId>
          <artifactId>weld-servlet</artifactId>
          <scope>provided</scope>
          <version>${weld.version}</version>
        </dependency>

        <dependency>
          <groupId>org.jboss.weld</groupId>
          <artifactId>weld-core</artifactId>
          <scope>provided</scope>
          <version>${weld.version}</version>
        </dependency>

        <dependency>
          <groupId>org.jboss.weld.se</groupId>
          <artifactId>weld-se-core</artifactId>
          <scope>provided</scope>
          <version>${weld.version}</version>
        </dependency>

        <dependency>
          <groupId>org.jboss.weld</groupId>
          <artifactId>weld-spi</artifactId>
          <scope>provided</scope>
          <version>1.1.Final</version>
        </dependency>

        <dependency>
          <groupId>org.mortbay.jetty</groupId>
          <artifactId>jetty</artifactId>
          <version>${jetty.version}</version>
          <scope>provided</scope>
        </dependency>

        <dependency>
          <groupId>org.mortbay.jetty</groupId>
          <artifactId>jetty-plus</artifactId>
          <scope>provided</scope>
          <version>${jetty.version}</version>
        </dependency>

        <dependency>
          <groupId>org.mortbay.jetty</groupId>
          <artifactId>jetty-naming</artifactId>
          <scope>provided</scope>
          <version>${jetty.version}</version>
        </dependency>

        <dependency>
          <groupId>org.jboss.logging</groupId>
          <artifactId>jboss-logging</artifactId>
          <scope>provided</scope>
          <version>3.0.0.Beta4</version>
        </dependency>
      </dependencies>
    </profile>

    <profile>
      <id>jboss7</id>
      <properties>
        <webDescriptor>jboss7</webDescriptor>
      </properties>

      <dependencies>
        <dependency>
          <groupId>org.jboss.errai</groupId>
          <artifactId>errai-bus</artifactId>
          <exclusions>
            <exclusion>
              <groupId>junit</groupId>
              <artifactId>junit</artifactId>
            </exclusion>
            <exclusion>
              <artifactId>javax.inject</artifactId>
              <groupId>javax.inject</groupId>
            </exclusion>
          </exclusions>
        </dependency>

        <dependency>
          <groupId>xml-apis</groupId>
          <artifactId>xml-apis</artifactId>
          <version>1.0.b2</version>
          <scope>provided</scope>
        </dependency>

        <dependency>
          <groupId>org.javassist</groupId>
          <artifactId>javassist</artifactId>
          <version>3.15.0-GA</version>
          <scope>provided</scope>
        </dependency>

        <dependency>
          <groupId>org.jboss.errai</groupId>
          <artifactId>errai-tools</artifactId>
          <scope>provided</scope>
        </dependency>

        <dependency>
          <groupId>org.jboss.errai</groupId>
          <artifactId>errai-javax-enterprise</artifactId>
          <version>${project.version}</version>
          <scope>provided</scope>
        </dependency>

        <!-- Exclude development tools -->
        <dependency>
          <groupId>org.jboss.errai</groupId>
          <artifactId>errai-cdi-jetty</artifactId>
          <version>${project.version}</version>
          <scope>provided</scope>
        </dependency>

        <dependency>
          <groupId>org.jboss.weld.servlet</groupId>
          <artifactId>weld-servlet</artifactId>
          <scope>provided</scope>
        </dependency>

        <dependency>
          <groupId>org.jboss.weld</groupId>
          <artifactId>weld-core</artifactId>
          <version>${weld.version}</version>
          <scope>provided</scope>
        </dependency>

        <dependency>
          <groupId>org.jboss.weld.se</groupId>
          <artifactId>weld-se-core</artifactId>
          <scope>provided</scope>
        </dependency>

        <!-- Jetty is used for testing only -->
        <dependency>
          <groupId>org.mortbay.jetty</groupId>
          <artifactId>jetty</artifactId>
          <version>${jetty.version}</version>
          <scope>provided</scope>
        </dependency>

        <dependency>
          <groupId>org.mortbay.jetty</groupId>
          <artifactId>jetty-plus</artifactId>
          <scope>provided</scope>
        </dependency>

        <dependency>
          <groupId>org.mortbay.jetty</groupId>
          <artifactId>jetty-naming</artifactId>
          <scope>provided</scope>
        </dependency>
      </dependencies>
    </profile>

    <!-- Tomcat 6 and 7 support -->
    <profile>
      <id>tomcat</id>
      <properties>
        <webDescriptor>tomcat</webDescriptor>
      </properties>
    </profile>

  </profiles>

  <build>
    <outputDirectory>src/main/webapp/WEB-INF/classes</outputDirectory>

    <plugins>
      <plugin>
        <groupId>org.codehaus.mojo</groupId>
        <artifactId>gwt-maven-plugin</artifactId>
        <configuration>
          <logLevel>INFO</logLevel>
          <runTarget>App.html</runTarget>
          <extraJvmArgs>-Xmx512m</extraJvmArgs>
          <soyc>false</soyc>
          <hostedWebapp>src/main/webapp/</hostedWebapp>
          <server>org.jboss.errai.cdi.server.gwt.JettyLauncher</server>
        </configuration>
        <executions>
          <execution>
            <id>gwt-clean</id>
            <phase>clean</phase>
            <goals>
              <goal>clean</goal>
            </goals>
          </execution>
          <execution>
            <id>gwt-compile</id>
            <goals>
              <goal>resources</goal>
              <goal>compile</goal>
            </goals>
          </execution>
        </executions>
      </plugin>
      <plugin>
        <artifactId>maven-war-plugin</artifactId>
        <version>2.1.1</version>
        <configuration>
          <warName>${project.artifactId}</warName>
          <outputFileNameMapping>@{artifactId}@-@{baseVersion}@@{dashClassifier?}@.@{extension}@</outputFileNameMapping>
          <packagingExcludes>**/javax/**/*.*,**/client/local/**/*.class,**/SyntaxHighlight.class</packagingExcludes>

          <webResources>
            <resource>
              <!-- this is relative to the pom.xml directory -->
              <directory>src/${webDescriptor}</directory>
            </resource>
          </webResources>
        </configuration>
      </plugin>

      <plugin>
        <groupId>org.codehaus.mojo</groupId>
        <artifactId>exec-maven-plugin</artifactId>
        <version>1.2.1</version>
        <executions>
          <execution>
            <phase>prepare-package</phase>
            <goals>
              <goal>java</goal>
            </goals>
            <configuration>
              <classpathScope>compile</classpathScope>
              <mainClass>org.jboss.errai.demo.mobile.about.SyntaxHighlight</mainClass>
              <arguments>
                <!-- First arg: location of the .java source files -->
                <argument>${project.build.sourceDirectory}</argument>

                <!-- Second arg: where to deposit the syntax-highlighted .html files (mirroring the source 
                  file directory structure) -->
                <!-- This has to be somewhere under the "webappDirectory" of maven-war-plugin. -->
                <argument>${project.build.directory}/${project.build.finalName}/about/java-sources</argument>
              </arguments>
            </configuration>
          </execution>
        </executions>
      </plugin>
      <plugin>
        <artifactId>maven-clean-plugin</artifactId>
        <version>2.4.1</version>
        <configuration>
          <filesets>
            <fileset>
              <directory>${basedir}</directory>
              <includes>
                <include>www-test/**</include>
                <include>.gwt/**</include>
                <include>.errai/**</include>
                <include>src/main/webapp/ErraiCdiMobileDemo/**</include>
                <include>src/main/webapp/WEB-INF/deploy/**</include>
                <include>src/main/webapp/WEB-INF/lib/**</include>
                <include>src/main/webapp/WEB-INF/classes/**</include>
                <include>**/gwt-unitCache/**</include>
                <include>**/*.JUnit/**</include>
                <include>monitordb.*</include>
              </includes>
            </fileset>
          </filesets>
        </configuration>
      </plugin>

      <!-- We do not want to deploy the .war files for demos to Maven Central. -->
      <plugin>
        <groupId>org.apache.maven.plugins</groupId>
        <artifactId>maven-deploy-plugin</artifactId>
        <configuration>
          <skip>true</skip>
        </configuration>
      </plugin>
    </plugins>

    <pluginManagement>
      <plugins>
        <plugin>
          <groupId>org.eclipse.m2e</groupId>
          <artifactId>lifecycle-mapping</artifactId>
          <version>1.0.0</version>
          <configuration>
            <lifecycleMappingMetadata>
              <pluginExecutions>
                <pluginExecution>
                  <pluginExecutionFilter>
                    <groupId>org.codehaus.mojo</groupId>
                    <artifactId>exec-maven-plugin</artifactId>
                    <versionRange>[1.2.1,)</versionRange>
                    <goals>
                      <goal>java</goal>
                    </goals>
                  </pluginExecutionFilter>
                  <action>
                    <ignore />
                  </action>
                </pluginExecution>
              </pluginExecutions>
            </lifecycleMappingMetadata>
          </configuration>
        </plugin>
      </plugins>
    </pluginManagement>
  </build>

  <!-- Repositories -->
  <repositories>
    <repository>
      <id>jboss-public-repository-group</id>
      <name>JBoss Public Maven Repository Group</name>
      <url>https://repository.jboss.org/nexus/content/groups/public/</url>
      <layout>default</layout>
      <releases>
        <updatePolicy>never</updatePolicy>
      </releases>
      <snapshots>
        <updatePolicy>never</updatePolicy>
      </snapshots>
    </repository>
  </repositories>

  <pluginRepositories>
    <pluginRepository>
      <id>jboss-public-repository-group</id>
      <name>JBoss Public Maven Repository Group</name>
      <url>https://repository.jboss.org/nexus/content/groups/public/</url>
      <layout>default</layout>
      <releases>
        <updatePolicy>never</updatePolicy>
      </releases>
      <snapshots>
        <updatePolicy>never</updatePolicy>
      </snapshots>
    </pluginRepository>
  </pluginRepositories>

  <!-- DistributionManagement -->
  <distributionManagement>
    <repository>
      <id>jboss-releases-repository</id>
      <name>JBoss Releases Repository</name>
      <url>https://repository.jboss.org/nexus/service/local/staging/deploy/maven2/</url>
    </repository>

    <snapshotRepository>
      <id>jboss-snapshots-repository</id>
      <name>JBoss Snapshots Repository</name>
      <url>https://repository.jboss.org/nexus/content/repositories/snapshots/</url>
    </snapshotRepository>
  </distributionManagement>
</project><|MERGE_RESOLUTION|>--- conflicted
+++ resolved
@@ -1,6 +1,6 @@
 <?xml version="1.0" encoding="UTF-8"?>
 <project xmlns="http://maven.apache.org/POM/4.0.0" xmlns:xsi="http://www.w3.org/2001/XMLSchema-instance"
-  xsi:schemaLocation="http://maven.apache.org/POM/4.0.0 http://maven.apache.org/maven-v4_0_0.xsd">
+         xsi:schemaLocation="http://maven.apache.org/POM/4.0.0 http://maven.apache.org/maven-v4_0_0.xsd">
   <modelVersion>4.0.0</modelVersion>
   <name>Errai::CDI::Demo::Mobile</name>
   <artifactId>errai-cdi-demo-mobile</artifactId>
@@ -9,11 +9,7 @@
   <parent>
     <groupId>org.jboss.errai</groupId>
     <artifactId>cdi-integration-parent</artifactId>
-<<<<<<< HEAD
     <version>3.0-SNAPSHOT</version>
-=======
-    <version>2.1.1-SNAPSHOT</version>
->>>>>>> 52297428
     <relativePath>../../pom.xml</relativePath>
   </parent>
 
@@ -32,17 +28,17 @@
     </dependency>
 
     <dependency>
-        <groupId>org.jboss.ejb3</groupId>
-        <artifactId>jboss-ejb3-api</artifactId>
-        <scope>provided</scope>
-        <version>3.1.0</version>
-    </dependency>
-
-    <dependency>
-        <groupId>javax.enterprise</groupId>
-        <artifactId>cdi-api</artifactId>
-        <scope>provided</scope>
-        <version>1.0-SP4</version>
+      <groupId>org.jboss.ejb3</groupId>
+      <artifactId>jboss-ejb3-api</artifactId>
+      <scope>provided</scope>
+      <version>3.1.0</version>
+    </dependency>
+
+    <dependency>
+      <groupId>javax.enterprise</groupId>
+      <artifactId>cdi-api</artifactId>
+      <scope>provided</scope>
+      <version>1.0-SP4</version>
     </dependency>
 
     <!-- Errai Core -->
@@ -271,7 +267,7 @@
           <version>1</version>
           <scope>provided</scope>
         </dependency>
-    
+
         <dependency>
           <groupId>javax.annotation</groupId>
           <artifactId>jsr250-api</artifactId>
@@ -647,7 +643,7 @@
                     </goals>
                   </pluginExecutionFilter>
                   <action>
-                    <ignore />
+                    <ignore/>
                   </action>
                 </pluginExecution>
               </pluginExecutions>
