--- conflicted
+++ resolved
@@ -122,19 +122,6 @@
       <artifactId>errai-common</artifactId>
     </dependency>
     <dependency>
-<<<<<<< HEAD
-=======
-      <groupId>org.jboss.errai</groupId>
-      <artifactId>errai-security-server</artifactId>
-      <exclusions>
-        <exclusion>
-          <groupId>org.jboss.spec.javax.annotation</groupId>
-          <artifactId>jboss-annotations-api_1.3_spec</artifactId>
-        </exclusion>
-      </exclusions>
-    </dependency>
-    <dependency>
->>>>>>> 8639ac6d
       <groupId>javax.inject</groupId>
       <artifactId>javax.inject</artifactId>
       <scope>provided</scope>
