package org.jboss.errai.cdi.event.client.test;

import java.util.List;
import java.util.Map;

import org.jboss.errai.cdi.event.client.EventProducerTestModule;

import com.google.gwt.user.client.Timer;

/**
 * Tests CDI event producers.
 * 
 * @author Christian Sadilek <csadilek@redhat.com>
 */
public class EventProducerIntegrationTest extends AbstractEventIntegrationTest {

  @Override
  public String getModuleName() {
    return "org.jboss.errai.cdi.event.EventProducerTestModule";
  }

  @Override
  public void gwtSetUp() throws Exception {
    super.gwtSetUp();
  }

  public void testInjectedEvents() {
    assertNotNull(EventProducerTestModule.getInstance().getEvent());
    assertNotNull(EventProducerTestModule.getInstance().getEventA());
    assertNotNull(EventProducerTestModule.getInstance().getEventB());
    assertNotNull(EventProducerTestModule.getInstance().getEventC());
    assertNotNull(EventProducerTestModule.getInstance().getEventAB());
    assertNotNull(EventProducerTestModule.getInstance().getEventAC());
    assertNotNull(EventProducerTestModule.getInstance().getEventBC());
    assertNotNull(EventProducerTestModule.getInstance().getEventABC());
  }

  public void testEventProducers() {
    final Timer testInitTimer = new Timer() {
      public void run() {
        // we need to wait for the BusReadyEvent because deferred events are fired without qualifiers!
        if (EventProducerTestModule.getInstance().getBusReadyEventsReceived()) {
          EventProducerTestModule.getInstance().fireAll();
        } else {
          fail("Did not receive a BusReadyEvent!");
        }
      }
<<<<<<< HEAD
    };
    testInitTimer.schedule(5000);

    final Timer testResultTimer = new Timer() {
      public void run() {
        Map<String, List<String>> actualEvents = EventProducerTestModule.getInstance().getReceivedEventsOnServer();

=======
    }, 2000);
    
    final Timer testResultTimer = new Timer() {
      public void run() {
        Map<String, List<String>> actualEvents = EventProducerTestModule.getInstance().getReceivedEventsOnServer();

>>>>>>> 29aae7d9
        // assert that the server received all events
        EventProducerIntegrationTest.this.verifyEvents(actualEvents);
        finishTest();
      }
    };
    testResultTimer.schedule(20000);
    delayTestFinish(25000);
  }
}<|MERGE_RESOLUTION|>--- conflicted
+++ resolved
@@ -45,7 +45,6 @@
           fail("Did not receive a BusReadyEvent!");
         }
       }
-<<<<<<< HEAD
     };
     testInitTimer.schedule(5000);
 
@@ -53,14 +52,7 @@
       public void run() {
         Map<String, List<String>> actualEvents = EventProducerTestModule.getInstance().getReceivedEventsOnServer();
 
-=======
-    }, 2000);
-    
-    final Timer testResultTimer = new Timer() {
-      public void run() {
-        Map<String, List<String>> actualEvents = EventProducerTestModule.getInstance().getReceivedEventsOnServer();
 
->>>>>>> 29aae7d9
         // assert that the server received all events
         EventProducerIntegrationTest.this.verifyEvents(actualEvents);
         finishTest();
