--- conflicted
+++ resolved
@@ -20,11 +20,7 @@
   <name>Errai</name>
   <groupId>org.jboss.errai</groupId>
   <artifactId>errai-parent</artifactId>
-<<<<<<< HEAD
   <version>3.0-SNAPSHOT</version>
-=======
-  <version>2.3.0-SNAPSHOT</version>
->>>>>>> 93801e14
   <packaging>pom</packaging>
 
   <url>http://jboss.org/errai/errai</url>
@@ -82,11 +78,6 @@
     <gwt.maven.version>2.5.1</gwt.maven.version>
     <maven.compiler.source>1.6</maven.compiler.source>
     <maven.compiler.target>1.6</maven.compiler.target>
-<<<<<<< HEAD
-=======
-    <gwt.version>2.5.1</gwt.version>
-    <gwt.maven.version>2.5.1</gwt.maven.version>
->>>>>>> 93801e14
     <guice.version>3.0</guice.version>
     <guava.version>12.0</guava.version>
     <mvel.version>2.1.Beta8</mvel.version>
