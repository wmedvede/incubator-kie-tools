<?xml version="1.0" encoding="UTF-8"?>
<project xmlns="http://maven.apache.org/POM/4.0.0" xmlns:xsi="http://www.w3.org/2001/XMLSchema-instance"
         xsi:schemaLocation="http://maven.apache.org/POM/4.0.0 http://maven.apache.org/maven-v4_0_0.xsd">
    <modelVersion>4.0.0</modelVersion>
    <name>Errai::CDI</name>
    <groupId>org.jboss.errai</groupId>
    <artifactId>cdi-integration-parent</artifactId>
    <packaging>pom</packaging>
    <version>1.2.3-SNAPSHOT</version>

    <properties>
        <project.build.sourceEncoding>UTF-8</project.build.sourceEncoding>
        <errai-jms.version>1.1-SNAPSHOT</errai-jms.version>
        <gwt.version>2.3.0</gwt.version>
        <hsqldb.version>1.8.0.7</hsqldb.version>
        <weld.version>1.1.0.Final</weld.version>
        <gwt.maven>2.2.0</gwt.maven>
        <mvel.version>2.0.18-RC4</mvel.version>
        <jetty.version>6.1.25</jetty.version>
        <slf4j.version>1.5.11</slf4j.version>
        <validation.api.version>1.0.0.GA</validation.api.version>
    </properties>

    <modules>
        <module>jetty</module>
        <module>integration</module>
        <module>jboss</module>
        <module>examples/model</module>
        <module>examples/server</module>
        <!--module>examples/gui</module-->
    </modules>

    <scm>
        <connection>scm:git:git@github.com:errai/errai-cdi.git</connection>
        <developerConnection>scm:git:git@github.com:errai/errai-cdi.git</developerConnection>
        <url>scm:git:git@github.com:errai/errai-cdi.git</url>
    </scm>

    <dependencyManagement>
        <dependencies>
            <!-- Project Dependencies -->
            <dependency>
                <groupId>org.jboss.errai</groupId>
                <artifactId>errai-bus</artifactId>
                <version>${project.version}</version>
            </dependency>

            <dependency>
                <groupId>org.jboss.errai</groupId>
                <artifactId>errai-jms</artifactId>
                <version>${errai-jms.version}</version>
            </dependency>

            <dependency>
                <groupId>org.jboss.errai</groupId>
                <artifactId>errai-widgets</artifactId>
                <version>${project.version}</version>
            </dependency>

            <dependency>
                <groupId>org.jboss.errai</groupId>
                <artifactId>errai-ioc</artifactId>
                <version>${project.version}</version>
            </dependency>

            <dependency>
                <groupId>org.jboss.errai</groupId>
                <artifactId>errai-tools</artifactId>
                <version>${project.version}</version>
            </dependency>

            <dependency>
                <groupId>org.jboss.errai</groupId>
                <artifactId>errai-persistence</artifactId>
                <version>${project.version}</version>
            </dependency>

            <dependency>
                <groupId>org.mvel</groupId>
                <artifactId>mvel2</artifactId>
                <version>${mvel.version}</version>
            </dependency>

            <!-- Weld -->
            <dependency>
                <groupId>org.jboss.weld.servlet</groupId>
                <artifactId>weld-servlet</artifactId>
                <version>${weld.version}</version>
            </dependency>

            <dependency>
                <groupId>org.jboss.weld.servlet</groupId>
                <artifactId>weld-servlet</artifactId>
                <classifier>sources</classifier>
                <version>${weld.version}</version>
            </dependency>

            <dependency>
                <groupId>org.slf4j</groupId>
                <artifactId>slf4j-api</artifactId>
                <version>${slf4j.version}</version>
            </dependency>

            <dependency>
                <groupId>org.jboss.weld.se</groupId>
                <artifactId>weld-se-core</artifactId>
                <version>${weld.version}</version>
                <scope>provided</scope>
                <exclusions>
                    <exclusion>
                        <groupId>org.slf4j</groupId>
                        <artifactId>slf4j-simple</artifactId>
                    </exclusion>
                </exclusions>
            </dependency>

            <!--dependency>
                <groupId>client.javax.enterprise</groupId>
                <artifactId>gwtclient-javax-enterprise</artifactId>
                <version>1.0</version>
            </dependency-->

            <!-- Custom Jetty Version -->
            <dependency>
                <groupId>org.mortbay.jetty</groupId>
                <artifactId>jetty-plus</artifactId>
                <version>${jetty.version}</version>
            </dependency>

            <dependency>
                <groupId>org.mortbay.jetty</groupId>
                <artifactId>jetty-naming</artifactId>
                <version>${jetty.version}</version>
            </dependency>

            <!--
               GWT
            -->
            <dependency>
                <groupId>com.google.gwt</groupId>
                <artifactId>gwt-user</artifactId>
                <version>${gwt.version}</version>
                <scope>provided</scope>
            </dependency>

            <dependency>
                <groupId>com.google.gwt</groupId>
                <artifactId>gwt-dev</artifactId>
                <version>${gwt.version}</version>
                <scope>provided</scope>
            </dependency>

            <dependency>
<<<<<<< HEAD
                <groupId>junit</groupId>
                <artifactId>junit</artifactId>
                <version>4.8.1</version>
                <scope>provided</scope>
            </dependency>

=======
                <groupId>javax.validation</groupId>
                <artifactId>validation-api</artifactId>
                <version>${validation.api.version}</version>
                <scope>provided</scope>
            </dependency>
            
            <dependency>
                <groupId>javax.validation</groupId>
                <artifactId>validation-api</artifactId>
                <version>${validation.api.version}</version>
                <classifier>sources</classifier>
                <scope>provided</scope>
            </dependency>
>>>>>>> b97f9eb7
        </dependencies>

    </dependencyManagement>

    <build>
        <plugins>
            <!--plugin>
                <groupId>org.codehaus.mojo</groupId>
                <artifactId>gwt-maven-plugin</artifactId>
                <version>${gwt.maven}</version>
                <configuration>
                    <skip>true</skip>
                </configuration>
            </plugin-->
            <plugin>
                <groupId>org.apache.maven.plugins</groupId>
                <artifactId>maven-release-plugin</artifactId>
                <version>2.0-beta-9</version>
            </plugin>

            <plugin>
                <artifactId>maven-surefire-plugin</artifactId>
                <version>2.5</version>
                <configuration>
                    <skipTests>true</skipTests>
                    <failIfNoTests>false</failIfNoTests>
                    <trimStackTrace>false</trimStackTrace>
                    <systemProperties>
                        <property>
                            <name>log4j.output.dir</name>
                            <value>${project.build.directory}</value>
                        </property>
                    </systemProperties>
                </configuration>
            </plugin>

            <plugin>
                <artifactId>maven-compiler-plugin</artifactId>
                <version>2.3.2</version>
                <configuration>
                    <source>1.6</source>
                    <target>1.6</target>
                </configuration>
            </plugin>

            <plugin>
                <groupId>org.apache.maven.plugins</groupId>
                <artifactId>maven-install-plugin</artifactId>
                <version>2.3</version>
            </plugin>
            <plugin>
                <groupId>org.apache.maven.plugins</groupId>
                <artifactId>maven-deploy-plugin</artifactId>
                <version>2.4</version>
            </plugin>
            <plugin>
                <groupId>org.apache.maven.plugins</groupId>
                <artifactId>maven-war-plugin</artifactId>
                <version>2.1-beta-1</version>
            </plugin>
            <plugin>
                <artifactId>maven-source-plugin</artifactId>
                <version>2.1.2</version>
                <executions>
                    <execution>
                        <id>attach-sources</id>
                        <goals>
                            <goal>jar</goal>
                        </goals>
                    </execution>
                </executions>

                <configuration>
                    <outputDirectory>target/classes</outputDirectory>
                </configuration>
            </plugin>


        </plugins>
    </build>

    <!-- Repositories -->
    <repositories>
        <repository>
            <id>jboss-public-repository-group</id>
            <name>JBoss Public Maven Repository Group</name>
            <url>https://repository.jboss.org/nexus/content/groups/public/</url>
            <layout>default</layout>
            <releases>
                <updatePolicy>never</updatePolicy>
            </releases>
            <snapshots>
                <updatePolicy>never</updatePolicy>
            </snapshots>
        </repository>
        <repository>
            <id>jboss-deprecated</id>
            <name>JBoss Deprecated</name>
            <url>https://repository.jboss.org/nexus/content/repositories/deprecated/</url>
            <layout>default</layout>
            <releases>
                <enabled>true</enabled>
                <updatePolicy>never</updatePolicy>
            </releases>
            <snapshots>
                <enabled>false</enabled>
            </snapshots>
        </repository>
    </repositories>

    <pluginRepositories>
        <pluginRepository>
            <id>jboss-public-repository-group</id>
            <name>JBoss Public Maven Repository Group</name>
            <url>https://repository.jboss.org/nexus/content/groups/public/</url>
            <layout>default</layout>
            <releases>
                <updatePolicy>never</updatePolicy>
            </releases>
            <snapshots>
                <updatePolicy>never</updatePolicy>
            </snapshots>
        </pluginRepository>
    </pluginRepositories>

    <!-- DistributionManagement -->
    <distributionManagement>
        <repository>
            <id>jboss-releases-repository</id>
            <name>JBoss Releases Repository</name>
            <url>https://repository.jboss.org/nexus/service/local/staging/deploy/maven2/</url>
        </repository>

        <snapshotRepository>
            <id>jboss-snapshots-repository</id>
            <name>JBoss Snapshots Repository</name>
            <url>https://repository.jboss.org/nexus/content/repositories/snapshots/</url>
        </snapshotRepository>

    </distributionManagement>
</project><|MERGE_RESOLUTION|>--- conflicted
+++ resolved
@@ -151,14 +151,13 @@
             </dependency>
 
             <dependency>
-<<<<<<< HEAD
                 <groupId>junit</groupId>
                 <artifactId>junit</artifactId>
                 <version>4.8.1</version>
                 <scope>provided</scope>
             </dependency>
 
-=======
+            <dependency>
                 <groupId>javax.validation</groupId>
                 <artifactId>validation-api</artifactId>
                 <version>${validation.api.version}</version>
@@ -172,7 +171,6 @@
                 <classifier>sources</classifier>
                 <scope>provided</scope>
             </dependency>
->>>>>>> b97f9eb7
         </dependencies>
 
     </dependencyManagement>
