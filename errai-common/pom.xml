--- conflicted
+++ resolved
@@ -42,15 +42,6 @@
       <scope>provided</scope>
     </dependency>
 
-
-    <!--<dependency>-->
-    <!--<groupId>org.jboss.errai</groupId>-->
-    <!--<artifactId>errai-codegen</artifactId>-->
-    <!--<version>${project.version}</version>-->
-    <!--<scope>provided</scope>-->
-    <!--</dependency>-->
-
-<<<<<<< HEAD
     <dependency>
       <groupId>org.jboss.errai.reflections</groupId>
       <artifactId>reflections</artifactId>
@@ -71,21 +62,6 @@
     </dependency>
 
     <dependency>
-      <groupId>junit</groupId>
-      <artifactId>junit</artifactId>
-      <version>4.8.1</version>
-      <scope>test</scope>
-    </dependency>
-=======
-        <dependency>
-            <groupId>org.jboss.shrinkwrap</groupId>
-            <artifactId>shrinkwrap-api</artifactId>
-            <version>1.0.0-beta-5</version>
-            <scope>test</scope>
-        </dependency>
->>>>>>> 865d8e3e
-
-    <dependency>
       <groupId>org.jboss.shrinkwrap</groupId>
       <artifactId>shrinkwrap-api</artifactId>
       <version>1.0.0-beta-5</version>
