/*
 * Copyright 2011 JBoss, by Red Hat, Inc
 *
 * Licensed under the Apache License, Version 2.0 (the "License");
 * you may not use this file except in compliance with the License.
 * You may obtain a copy of the License at
 *
 *    http://www.apache.org/licenses/LICENSE-2.0
 *
 * Unless required by applicable law or agreed to in writing, software
 * distributed under the License is distributed on an "AS IS" BASIS,
 * WITHOUT WARRANTIES OR CONDITIONS OF ANY KIND, either express or implied.
 * See the License for the specific language governing permissions and
 * limitations under the License.
 */

package org.jboss.errai.codegen.meta.impl.gwt;

import java.util.ArrayList;
import java.util.List;

import org.jboss.errai.codegen.meta.MetaClassFactory;
import org.jboss.errai.codegen.meta.MetaType;
import org.jboss.errai.codegen.meta.impl.AbstractMetaParameterizedType;

import com.google.gwt.core.ext.typeinfo.JClassType;
import com.google.gwt.core.ext.typeinfo.JParameterizedType;
import com.google.gwt.core.ext.typeinfo.TypeOracle;

/**
 * @author Mike Brock <cbrock@redhat.com>
 */
public class GWTParameterizedType extends AbstractMetaParameterizedType {
  private final JParameterizedType parameterizedType;
  private final TypeOracle oracle;

  public GWTParameterizedType(final TypeOracle oracle, final JParameterizedType parameterizedType) {
    this.parameterizedType = parameterizedType;
    this.oracle = oracle;
  }

  @Override
  public MetaType[] getTypeParameters() {
    final List<MetaType> types = new ArrayList<MetaType>();
    for (final JClassType parm : parameterizedType.getTypeArgs()) {
<<<<<<< HEAD
      if (parm.isParameterized() != null) {
        types.add(new GWTParameterizedType(oracle, parm.isParameterized()));
=======
      if (parm.isWildcard() != null) {
        types.add(new GWTWildcardType(oracle, parm.isWildcard()));
>>>>>>> 3d882f5e
      }
      else if (parm.isTypeParameter() != null) {
        types.add(new GWTTypeVariable(oracle, parm.isTypeParameter()));
      }
<<<<<<< HEAD
      else if (parm.isGenericType() != null) {
        types.add(new GWTGenericDeclaration(oracle, parm.isGenericType()));
      }
      else {
        types.add(GWTClass.newInstance(oracle, parm));
=======
      else if (parm.isClassOrInterface() != null
              || parm.isEnum() != null
              || parm.isPrimitive() != null
              || parm.isRawType() != null
              || parm.isArray() != null
              || parm.isAnnotation() != null) {
        types.add(GWTClass.newInstance(oracle, parm));
      }
      else {
        throw new IllegalArgumentException("Unsupported kind of type parameter " + parm + " in type " + parameterizedType.getName());
>>>>>>> 3d882f5e
      }
    }
    return types.toArray(new MetaType[types.size()]);
  }

  @Override
  public MetaType getOwnerType() {
    return GWTClass.newInstance(oracle, parameterizedType.getEnclosingType());
  }

  @Override
  public MetaType getRawType() {
    return GWTClass.newInstance(oracle, parameterizedType.getRawType());
  }

  @Override
  public String getName() {
    return parameterizedType.getParameterizedQualifiedSourceName();
  }
}<|MERGE_RESOLUTION|>--- conflicted
+++ resolved
@@ -19,7 +19,6 @@
 import java.util.ArrayList;
 import java.util.List;
 
-import org.jboss.errai.codegen.meta.MetaClassFactory;
 import org.jboss.errai.codegen.meta.MetaType;
 import org.jboss.errai.codegen.meta.impl.AbstractMetaParameterizedType;
 
@@ -43,24 +42,12 @@
   public MetaType[] getTypeParameters() {
     final List<MetaType> types = new ArrayList<MetaType>();
     for (final JClassType parm : parameterizedType.getTypeArgs()) {
-<<<<<<< HEAD
-      if (parm.isParameterized() != null) {
-        types.add(new GWTParameterizedType(oracle, parm.isParameterized()));
-=======
       if (parm.isWildcard() != null) {
         types.add(new GWTWildcardType(oracle, parm.isWildcard()));
->>>>>>> 3d882f5e
       }
       else if (parm.isTypeParameter() != null) {
         types.add(new GWTTypeVariable(oracle, parm.isTypeParameter()));
       }
-<<<<<<< HEAD
-      else if (parm.isGenericType() != null) {
-        types.add(new GWTGenericDeclaration(oracle, parm.isGenericType()));
-      }
-      else {
-        types.add(GWTClass.newInstance(oracle, parm));
-=======
       else if (parm.isClassOrInterface() != null
               || parm.isEnum() != null
               || parm.isPrimitive() != null
@@ -71,7 +58,6 @@
       }
       else {
         throw new IllegalArgumentException("Unsupported kind of type parameter " + parm + " in type " + parameterizedType.getName());
->>>>>>> 3d882f5e
       }
     }
     return types.toArray(new MetaType[types.size()]);
