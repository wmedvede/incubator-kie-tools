--- conflicted
+++ resolved
@@ -18,11 +18,6 @@
 
 import org.kie.workbench.common.stunner.core.diagram.Metadata;
 
-<<<<<<< HEAD
-@Kogito
-=======
-@Remote
->>>>>>> 38cb1127
 public interface WorkItemDefinitionLookupService
         extends WorkItemDefinitionService<Metadata> {
 
