--- conflicted
+++ resolved
@@ -57,12 +57,6 @@
 
     private final NavigatorView<?> view;
 
-<<<<<<< HEAD
-    private final DiagramClientErrorHandler diagramClientErrorHandler;
-=======
-    private final ErrorPopupPresenter errorPopupPresenter;
->>>>>>> 38cb1127
-
     private final List<NavigatorItem<DiagramRepresentation>> items;
 
     private int width;
@@ -73,21 +67,11 @@
     public DiagramsNavigatorImpl(final ClientDiagramService clientDiagramServices,
                                  final @Any ManagedInstance<DiagramNavigatorItem> navigatorItemInstances,
                                  final Event<LoadDiagramEvent> loadDiagramEventEvent,
-                                 final NavigatorView<?> view,
-<<<<<<< HEAD
-                                 final DiagramClientErrorHandler diagramClientErrorHandler) {
-=======
-                                 final ErrorPopupPresenter errorPopupPresenter) {
->>>>>>> 38cb1127
+                                 final NavigatorView<?> view) {
         this.clientDiagramServices = clientDiagramServices;
         this.navigatorItemInstances = navigatorItemInstances;
         this.loadDiagramEventEvent = loadDiagramEventEvent;
         this.view = view;
-<<<<<<< HEAD
-        this.diagramClientErrorHandler = diagramClientErrorHandler;
-=======
-        this.errorPopupPresenter = errorPopupPresenter;
->>>>>>> 38cb1127
 
         this.width = 140;
         this.height = 140;
