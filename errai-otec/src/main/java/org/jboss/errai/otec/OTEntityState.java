--- conflicted
+++ resolved
@@ -21,15 +21,9 @@
  * @author Mike Brock
  */
 public interface OTEntityState {
-<<<<<<< HEAD
-  public OTEntity<?> getEntity(Integer id);
-  public OTEntity<?> addEntity(State<?> objectReference);
-  public void addEntity(OTEntity<?> entity);
-=======
   public OTEntity getEntity(int id);
   public OTEntity addEntity(State objectReference);
   public void addEntity(OTEntity entity);
->>>>>>> e07a7d6d
 
   public void removeEntity(int objectReference);
 }