/*
* Copyright 2013 JBoss, by Red Hat, Inc
*
* Licensed under the Apache License, Version 2.0 (the "License");
* you may not use this file except in compliance with the License.
* You may obtain a copy of the License at
*
*    http://www.apache.org/licenses/LICENSE-2.0
*
* Unless required by applicable law or agreed to in writing, software
* distributed under the License is distributed on an "AS IS" BASIS,
* WITHOUT WARRANTIES OR CONDITIONS OF ANY KIND, either express or implied.
* See the License for the specific language governing permissions and
* limitations under the License.
*/

package org.jboss.errai.otec;

import java.util.ArrayList;
import java.util.Collection;
import java.util.List;
import java.util.Map;
import java.util.Set;

import org.jboss.errai.otec.mutation.CharacterData;
import org.jboss.errai.otec.mutation.Data;
import org.jboss.errai.otec.mutation.IndexPosition;
import org.jboss.errai.otec.mutation.Mutation;
import org.jboss.errai.otec.mutation.MutationType;
import org.jboss.errai.otec.mutation.StringMutation;
import org.jboss.errai.otec.operation.OTOperation;
import org.jboss.errai.otec.operation.OTOperationImpl;
import org.jboss.errai.otec.operation.OTOperationsFactory;
import org.jboss.errai.otec.operation.OTOperationsListBuilder;

/**
 * @author Christian Sadilek <csadilek@redhat.com>
 * @author Mike Brock
 */
public class OTEngineImpl implements OTEngine {
  private final String engineId;

  private final PeerState peerState;
  private final OTEntityState entityState = new OTEntityStateImpl();
  private OTEngineMode mode = OTEngineMode.Online;
  private String name;

  private OTEngineImpl(final PeerState peerState, final String name) {
    engineId = GUIDUtil.createGUID();
    if (name == null) {
      this.name = engineId;
    }
    else {
      this.name = name;
    }

    this.peerState = peerState;
  }

  @SuppressWarnings("UnusedDeclaration")
  public static OTEngine createEngineWithSinglePeer() {
    return createEngineWithSinglePeer(null);
  }

  @SuppressWarnings("UnusedDeclaration")
  public static OTEngine createEngineWithMultiplePeers() {
    return createEngineWithMultiplePeers(null);
  }

  public static OTEngine createEngineWithSinglePeer(final String name) {
    return new OTEngineImpl(new SinglePeerState(), name);
  }

  public static OTEngine createEngineWithMultiplePeers(final String name) {
    return new OTEngineImpl(new MultiplePeerState(), name);
  }


  @Override
  public ReceiveHandler getReceiveHandler(final String peerId, final int entityId) {
    final OTEntity entity = entityState.getEntity(entityId);

    if (entity == null) {
      throw new OTException("could not find entity for reference: " + entityId);
    }

    final OTPeer peer = peerState.getPeer(peerId);

    return new ReceiveHandler() {
      @Override
      public void receive(final OTOperation operation) {
        final List<OTOperation> transformedOps;

        if (peerState.hasConflictResolutionPrecedence()) {
          transformedOps = Transformer.createTransformerLocalPrecedence(OTEngineImpl.this, entity, peer, operation).transform();
        }
        else {
          transformedOps = Transformer.createTransformerRemotePrecedence(OTEngineImpl.this, entity, peer, operation).transform();
        }

        // broadcast to all other peers subscribed to this entity
        final Set<OTPeer> peers = getPeerState().getPeersFor(entity);
        for (final OTPeer otPeer : peers) {
          for (final OTOperation op : transformedOps) {
            if (otPeer != peer && !op.getMutations().isEmpty()) {
              otPeer.send(entityId, op);
            }
          }
        }
      }
    };
  }

  @Override
  public InitialStateReceiveHandler getInitialStateReceiveHandler(final String peerId, final int entityId) {
    final OTPeer peer = getPeerState().getPeer(peerId);
    assertPeerNotNull(peer);

    return new InitialStateReceiveHandler() {
      @SuppressWarnings("unchecked")
      @Override
      public void receive(final State obj) {
        final OTEntity newEntity = new OTEntityImpl(entityId, obj);
        entityState.addEntity(newEntity);
        getPeerState().associateEntity(peer, newEntity);
      }
    };
  }

  @SuppressWarnings("unchecked")
  @Override
  public void syncRemoteEntity(final String peerId, final int entityId, final EntitySyncCompletionCallback callback) {
    final OTPeer peer = getPeerState().getPeer(peerId);
    assertPeerNotNull(peer);

    peer.beginSyncRemoteEntity(peerId, entityId, callback);
  }

  @Override
  public void notifyOperation(OTOperation operation) {
    final OTEntity entity = getEntityStateSpace().getEntity(operation.getEntityId());

    if (operation.getRevision() == -1) {
      operation = operation.getBasedOn(entity.getRevision());
    }

    final boolean propagate = operation.apply(entity);
    entity.getTransactionLog().appendLog(operation);

    if (propagate && mode == OTEngineMode.Online) {
      final Collection<OTPeer> peersFor = getPeerState().getPeersFor(entity);
      for (final OTPeer peer : peersFor) {
        peer.send(entity.getId(), operation);
      }
    }
  }

  @Override
  public OTOperationsFactory getOperationsFactory() {
    return new OTOperationsFactory() {
      @Override
      public OTOperationsListBuilder createOperation(final OTEntity entity) {
        return new OTOperationsListBuilder() {
          List<Mutation> operationList = new ArrayList<Mutation>();

          @Override
          public OTOperationsListBuilder add(final MutationType type, final Position position, final Data data) {
            operationList.add(
                new StringMutation(type, (IndexPosition) position, (CharacterData) data)
            );
            return this;
          }

          @Override
          public OTOperation build() {
<<<<<<< HEAD
            return OTOperationImpl.createOperation(OTEngineImpl.this, operationList, entity.getId(), null, null, null);
=======
            return OTOperationImpl.createOperation(OTEngineImpl.this, operationList, entity.getId());
>>>>>>> e07a7d6d
          }

          @Override
          public OTOperationsListBuilder add(final MutationType type, final Position position) {
            operationList.add(new StringMutation(type, (IndexPosition) position, null));
            return this;
          }
        };
      }
    };
  }

  private static void assertPeerNotNull(final OTPeer peer) {
    if (peer == null) {
      throw new OTException("could not find peer for id: " + peer);
    }
  }

  @Override
  public OTEntityState getEntityStateSpace() {
    return entityState;
  }

  private PeerState getPeerState() {
    return peerState;
  }

  @Override
  public void associateEntity(final String peerId, final int entityId) {
    final OTPeer peer = getPeerState().getPeer(peerId);
    if (peer == null) {
      throw new OTException("no peer for id: " + peerId);
    }

    final OTEntity entity = getEntityStateSpace().getEntity(entityId);
    if (entity == null) {
      throw new OTException("no entity for id: " + entityId);
    }

    getPeerState().associateEntity(peer, entity);
  }

  @Override
  public void disassociateEntity(final String peerId, final int entityId) {
    final OTPeer peer = getPeerState().getPeer(peerId);
    if (peer == null) {
      throw new OTException("no peer for id: " + peerId);
    }

    final OTEntity entity = getEntityStateSpace().getEntity(entityId);
    if (entity == null) {
      throw new OTException("not entity for id: " + entityId);
    }


    getPeerState().disassociateEntity(peer, entity);
  }

  @Override
  public void registerPeer(final OTPeer peer) {
    getPeerState().registerPeer(peer);
  }

  @Override
  public void setEngineMode(final OTEngineMode mode) {
    if (this.mode == OTEngineMode.Offline && mode == OTEngineMode.Online) {
      transmitDeferredTransactions();
    }
    this.mode = mode;
  }

  private void transmitDeferredTransactions() {
    final Map<OTEntity, Set<OTPeer>> entityPeerRelationshipMap = getPeerState().getEntityPeerRelationshipMap();
    for (final Map.Entry<OTEntity, Set<OTPeer>> entry : entityPeerRelationshipMap.entrySet()) {

      for (final OTPeer peer : entry.getValue()) {
        final Collection<OTOperation> log
            = entry.getKey().getTransactionLog().getLogFromId(peer.getLastTransmittedSequence(entry.getKey()));

        for (final OTOperation op : log) {
          if (getPeerState().shouldForwardOperation(op)) {
            peer.send(entry.getKey().getId(), op);
          }
        }
      }
    }
  }

  @Override
  public String getId() {
    return engineId;
  }

  @Override
  public String toString() {
    return getEngineName();
  }

  @Override
  public String getEngineName() {
    return name;
  }
}<|MERGE_RESOLUTION|>--- conflicted
+++ resolved
@@ -173,11 +173,7 @@
 
           @Override
           public OTOperation build() {
-<<<<<<< HEAD
-            return OTOperationImpl.createOperation(OTEngineImpl.this, operationList, entity.getId(), null, null, null);
-=======
-            return OTOperationImpl.createOperation(OTEngineImpl.this, operationList, entity.getId());
->>>>>>> e07a7d6d
+            return OTOperationImpl.createOperation(OTEngineImpl.this, operationList, entity.getId(), -1, null, null);
           }
 
           @Override
