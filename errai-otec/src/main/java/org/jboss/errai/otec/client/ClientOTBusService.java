package org.jboss.errai.otec.client;

import com.google.gwt.user.client.Timer;
import org.jboss.errai.bus.client.api.base.MessageBuilder;
import org.jboss.errai.bus.client.api.messaging.Message;
import org.jboss.errai.bus.client.api.messaging.MessageBus;
import org.jboss.errai.bus.client.api.messaging.MessageCallback;
import org.jboss.errai.common.client.util.LogUtil;
<<<<<<< HEAD
import org.jboss.errai.otec.client.operation.OTOperation;
import org.jboss.errai.otec.client.util.MeyersDiff;

import java.util.LinkedList;
=======
>>>>>>> be85ad90

/**
 * @author Mike Brock
 */
public class ClientOTBusService {

  public static void startOTService(final MessageBus messageBus, final OTEngine engine) {
    messageBus.subscribe("ClientOTEngineSyncService", new MessageCallback() {
      @Override
      public void callback(Message message) {
        final Integer value = message.getValue(Integer.class);
        final OTPeer peer = engine.getPeerState().getPeer("<ServerEngine>");
        peer.beginSyncRemoteEntity("<ServerEngine>", value, new StateEntitySyncCompletionCallback(engine, value,
            new EntitySyncCompletionCallback<State>() {
              @Override
              public void syncComplete(OTEntity<State> entity) {
                engine.getPeerState().notifyResync(entity);
              }
            }));
      }
    });

    messageBus.subscribe("ClientOTEngine", new MessageCallback() {
      @Override
      public void callback(Message message) {
        final OpDto opDto = message.getValue(OpDto.class);

        if (opDto == null && message.hasPart("PurgeHint")) {
          final Integer entityId = message.get(Integer.class, "EntityId");
          final Integer purgeHint = message.get(Integer.class, "PurgeHint");
          final int i = engine.getEntityStateSpace().getEntity(entityId).getTransactionLog().purgeTo(purgeHint - 100);

          LogUtil.log("purged " + i + " old entries from log.");
        }
        else {
<<<<<<< HEAD
          final OTOperation remoteOp = opDto.otOperation(engine);
        //  LogUtil.log("RECV:" + remoteOp);
          if (!engine.receive("<ServerEngine>", remoteOp)) {
            MessageBuilder.createMessage()
                .toSubject("ServerOTEngineSyncService")
                .withValue(remoteOp.getEntityId())
                .noErrorHandling()
                .repliesTo(new MessageCallback() {
                  @Override
                  public void callback(Message message) {
                    final String value = message.getValue(String.class);
                  //  final OTEntity entity = engine.getEntityStateSpace().addEntity(StringState.of(value));
                  //  final Integer revision = message.get(Integer.class, "revision");
                 //   entity.setRevision(revision);
                  //  entity.resetRevisionCounterTo(revision);
                    final OTEntity entity = engine.getEntityStateSpace().getEntity(remoteOp.getEntityId());
                    final LinkedList<MeyersDiff.Diff> diffs
                        = new MeyersDiff().diff_main(String.valueOf(entity.getState().get()), value);


                  }
                }).sendNowWith(messageBus);
=======
          final OTPeer peer = engine.getPeerState().getPeer("<ServerEngine>");

          if (!engine.receive("<ServerEngine>", opDto.otOperation(engine))) {
            peer.beginSyncRemoteEntity("<ServerEngine>", opDto.getEntityId(),
                new StateEntitySyncCompletionCallback(engine, opDto.getEntityId(),
                    new EntitySyncCompletionCallback<State>() {
                      @Override
                      public void syncComplete(OTEntity<State> entity) {
                        engine.getPeerState().notifyResync(entity);
                      }
                    }));
>>>>>>> be85ad90
          }
        }
      }
    });

    new Timer() {
      @Override
      public void run() {
        LogUtil.log("PURGE EVENT");
        for (OTEntity otEntity : engine.getEntityStateSpace().getEntities()) {
          engine.getPeerState().getPeer("<ServerEngine>").sendPurgeHint(otEntity.getId(), otEntity.getRevision());
        }
      }
    }.scheduleRepeating(30000);
  }

}<|MERGE_RESOLUTION|>--- conflicted
+++ resolved
@@ -1,18 +1,10 @@
 package org.jboss.errai.otec.client;
 
 import com.google.gwt.user.client.Timer;
-import org.jboss.errai.bus.client.api.base.MessageBuilder;
 import org.jboss.errai.bus.client.api.messaging.Message;
 import org.jboss.errai.bus.client.api.messaging.MessageBus;
 import org.jboss.errai.bus.client.api.messaging.MessageCallback;
 import org.jboss.errai.common.client.util.LogUtil;
-<<<<<<< HEAD
-import org.jboss.errai.otec.client.operation.OTOperation;
-import org.jboss.errai.otec.client.util.MeyersDiff;
-
-import java.util.LinkedList;
-=======
->>>>>>> be85ad90
 
 /**
  * @author Mike Brock
@@ -48,30 +40,6 @@
           LogUtil.log("purged " + i + " old entries from log.");
         }
         else {
-<<<<<<< HEAD
-          final OTOperation remoteOp = opDto.otOperation(engine);
-        //  LogUtil.log("RECV:" + remoteOp);
-          if (!engine.receive("<ServerEngine>", remoteOp)) {
-            MessageBuilder.createMessage()
-                .toSubject("ServerOTEngineSyncService")
-                .withValue(remoteOp.getEntityId())
-                .noErrorHandling()
-                .repliesTo(new MessageCallback() {
-                  @Override
-                  public void callback(Message message) {
-                    final String value = message.getValue(String.class);
-                  //  final OTEntity entity = engine.getEntityStateSpace().addEntity(StringState.of(value));
-                  //  final Integer revision = message.get(Integer.class, "revision");
-                 //   entity.setRevision(revision);
-                  //  entity.resetRevisionCounterTo(revision);
-                    final OTEntity entity = engine.getEntityStateSpace().getEntity(remoteOp.getEntityId());
-                    final LinkedList<MeyersDiff.Diff> diffs
-                        = new MeyersDiff().diff_main(String.valueOf(entity.getState().get()), value);
-
-
-                  }
-                }).sendNowWith(messageBus);
-=======
           final OTPeer peer = engine.getPeerState().getPeer("<ServerEngine>");
 
           if (!engine.receive("<ServerEngine>", opDto.otOperation(engine))) {
@@ -83,7 +51,6 @@
                         engine.getPeerState().notifyResync(entity);
                       }
                     }));
->>>>>>> be85ad90
           }
         }
       }
