/*
 * Copyright 2013 JBoss, by Red Hat, Inc
 *
 * Licensed under the Apache License, Version 2.0 (the "License");
 * you may not use this file except in compliance with the License.
 * You may obtain a copy of the License at
 *
 *    http://www.apache.org/licenses/LICENSE-2.0
 *
 * Unless required by applicable law or agreed to in writing, software
 * distributed under the License is distributed on an "AS IS" BASIS,
 * WITHOUT WARRANTIES OR CONDITIONS OF ANY KIND, either express or implied.
 * See the License for the specific language governing permissions and
 * limitations under the License.
 */

package org.jboss.errai.otec.client;

import static org.jboss.errai.otec.client.operation.OTOperationImpl.createLocalOnlyOperation;
import static org.jboss.errai.otec.client.operation.OTOperationImpl.createOperation;

import org.jboss.errai.otec.client.mutation.CharacterMutation;
import org.jboss.errai.otec.client.mutation.Mutation;
import org.jboss.errai.otec.client.mutation.MutationType;
import org.jboss.errai.otec.client.operation.OTOperation;
import org.jboss.errai.otec.client.operation.OpPair;
import org.jboss.errai.otec.client.util.OTLogUtil;

import java.util.ArrayList;
import java.util.Collection;
import java.util.Collections;
import java.util.Iterator;
import java.util.List;

/**
 * @author Mike Brock
 * @author Christian Sadilek <csadilek@redhat.com>
 */
public class Transformer {
  private final OTEngine engine;
  private final boolean remoteWins;
  private final OTEntity entity;
  private final OTOperation remoteOp;

  private Transformer(final OTEngine engine,
                      final boolean remoteWins,
                      final OTEntity entity,
                      final OTOperation remoteOp) {
    this.engine = engine;
    this.remoteWins = remoteWins;
    this.entity = entity;
    this.remoteOp = remoteOp;
  }

  public static Transformer createTransformerLocalPrecedence(final OTEngine engine, final OTEntity entity,
                                                             final OTOperation operation) {
    return new Transformer(engine, false, entity, operation);
  }

  public static Transformer createTransformerRemotePrecedence(final OTEngine engine, final OTEntity entity,
                                                              final OTOperation operation) {
    return new Transformer(engine, true, entity, operation);
  }

  @SuppressWarnings("unchecked")
  public OTOperation transform() {
    final TransactionLog transactionLog = entity.getTransactionLog();
    List<OTOperation> localOps;
    try {
<<<<<<< HEAD
      localOps = transactionLog.getLogFromId(remoteOp.getRevision(), true);
    }
    catch (OTException e) {
      throw new BadSync("", entity.getId(), remoteOp.getAgentId());

      //LogUtil.log("failed while trying to transform: " + remoteOp + " rev:" + remoteOp.getRevision());
    }


=======
      if (remoteOp.getRevisionHash().equals(entity.getState().getHash())) {
        localOps = Collections.emptyList();
      }
      else {
        localOps = transactionLog.getLocalOpsSinceRemoteOperation(remoteOp, true);
      }
    }
    catch (OTException e) {
      e.printStackTrace();
      throw new BadSync("", entity.getId(), remoteOp.getAgentId());
    }

//    System.out.println("RECV_REMOTE: " + remoteOp + " (hash:" + remoteOp.getRevisionHash() + ")");
//    System.out.println("STATE HASH : " + entity.getState().getHash());

    boolean first = true;
    boolean appliedRemoteOp = false;
    OTOperation applyOver = remoteOp;
>>>>>>> be85ad90
    if (localOps.isEmpty()) {
      createOperation(remoteOp).apply(entity);
      return remoteOp;
    }
    else {
      final LogQuery query = transactionLog.getEffectiveStateForRevision(remoteOp.getRevision() + 1);
      entity.getState().syncStateFrom(query.getEffectiveState());

      OTLogUtil.log("REWIND",
          "<<FOR TRANSFORM OVER: " + remoteOp + ">>",
          "-",
          engine.getName(),
          remoteOp.getRevision() + 1,
          "\"" + entity.getState().get() + "\"");


      final OTOperation firstOp = localOps.get(0);

      if (!firstOp.getRevisionHash().equals(remoteOp.getRevisionHash())) {
        final List<OTOperation> previousRemoteOpsTo = transactionLog.getPreviousRemoteOpsTo(applyOver, firstOp);

        if (!previousRemoteOpsTo.isEmpty()) {

          // we have a history divergence that we now must deal with.
          localOps.removeAll(previousRemoteOpsTo);

          OTOperation firstPrevRemotePp = previousRemoteOpsTo.get(0);
          while (firstPrevRemotePp.getTransformedFrom() != null) {
            firstPrevRemotePp = firstPrevRemotePp.getTransformedFrom().getRemoteOp();
          }

          final OTOperation lastPrevRemoteOp = previousRemoteOpsTo.get(previousRemoteOpsTo.size() - 1);

          final LogQuery query2 = transactionLog.getEffectiveStateForRevision(firstPrevRemotePp.getRevision() + 1);
          entity.getState().syncStateFrom(query2.getEffectiveState());

          localOps = query2.getLocalOpsNeedsMerge();

          for (final OTOperation operation : localOps) {
            operation.apply(entity, true);
          }

          applyOver = translateFrom(remoteOp, lastPrevRemoteOp);
          createOperation(applyOver).apply(entity);

          OTLogUtil.log("CTRNSFRM", "COMPOUND TRANSFORM FOR: " + remoteOp, "-", engine.getName(), remoteOp.getRevision() + 1,
              "\"" + entity.getState().get() + "\"");

          return applyOver;
        }
        else {
          System.out.println("DANGER!");
        }
      }

      for (final OTOperation localOp : localOps) {
        if (first) {
          first = false;
          if (applyOver.getRevisionHash().equals(localOp.getRevisionHash()) || localOp.isResolvedConflict()) {
            applyOver = transform(applyOver, localOp);
          }
          else {
<<<<<<< HEAD
            OTOperation outerPath = localOp.getOuterPath();
            applyOver = transform(applyOver,
                transform(outerPath.getTransformedFrom().getLocalOp(),
                    outerPath.getTransformedFrom().getRemoteOp()));
=======
            applyOver = transform(applyOver,
                transform(localOp.getTransformedFrom().getLocalOp(),
                    localOp.getTransformedFrom().getRemoteOp()));
>>>>>>> be85ad90
          }
        }
        else {
          OTOperation ot = transform(localOp, applyOver, true);

          final boolean changedLocally = !localOp.equals(ot);

          if (changedLocally) {
            localOp.removeFromCanonHistory();
            entity.decrementRevisionCounter();
          }

          if (!appliedRemoteOp && changedLocally) {
            applyOver.apply(entity);
            appliedRemoteOp = true;
          }

          applyOver = transform(applyOver, ot);

          ot.apply(entity, !changedLocally);

          if (changedLocally) {
            //   localOp.getOuterPath().removeFromCanonHistory();
            localOp.removeFromCanonHistory();
            localOp.setOuterPath(ot);
          }
        }
      }

      if (!appliedRemoteOp) {
        applyOver = createOperation(applyOver);
        applyOver.apply(entity);
      }

      if (applyOver.isResolvedConflict()) {
        return applyOver;
      }
      else {
        return remoteOp;
      }
    }
  }

  private OTOperation translateFrom(final OTOperation remoteOp, final OTOperation basedOn) {
    OpPair transformedFrom = basedOn.getTransformedFrom();
    if (transformedFrom == null) {
      return remoteOp;
    }
    else {
      final List<OpPair> translationVector = new ArrayList<OpPair>();
      OTOperation last = basedOn;
      OTOperation op = basedOn;
      while ((transformedFrom = op.getTransformedFrom()) != null) {
        translationVector.add(transformedFrom);
        op = transformedFrom.getRemoteOp();
        if (last.equals(op)) {
          continue;
        }
        op.unmarkAsResolvedConflict();

        last = op;
      }

      Collections.reverse(translationVector);

      OTOperation applyOver = remoteOp;
      for (OpPair o : translationVector) {
        applyOver = transform(applyOver, transform(o.getLocalOp(), o.getRemoteOp()));
      }

      return applyOver;
    }
  }

  private OTOperation transform(final OTOperation remoteOp, final OTOperation localOp) {
    return transform(remoteOp, localOp, false);
  }

  private OTOperation transform(final OTOperation remoteOp, final OTOperation localOp, final boolean invertWinRule) {
    final boolean remoteWins = invertWinRule ? !this.remoteWins : this.remoteWins;
    final OTOperation transformedOp;
    final List<Mutation> remoteMutations = remoteOp.getMutations();
    final List<Mutation> localMutations = localOp.getMutations();
    final List<Mutation> transformedMutations = new ArrayList<Mutation>(remoteMutations.size());

    final Iterator<Mutation> remoteOpMutations;
    final Iterator<Mutation> localOpMutations;

    if (remoteMutations.size() > localMutations.size()) {
      remoteOpMutations = noopPaddedIterator(remoteMutations, remoteMutations.size());
      localOpMutations = noopPaddedIterator(localMutations, remoteMutations.size());
    }
    else if (remoteMutations.size() < localMutations.size()) {
      remoteOpMutations = noopPaddedIterator(remoteMutations, localMutations.size());
      localOpMutations = noopPaddedIterator(localMutations, localMutations.size());
    }
    else {
      remoteOpMutations = remoteMutations.iterator();
      localOpMutations = localMutations.iterator();
    }

    int offset = 0;
    boolean resolvesConflict = false;

    while (remoteOpMutations.hasNext()) {
      final Mutation rm = remoteOpMutations.next();
      final Mutation lm = localOpMutations.next();

      final int rmIdx = rm.getPosition();
      final int diff = rmIdx - lm.getPosition();

      final TransactionLog transactionLog = entity.getTransactionLog();
      if (diff < 0) {
        if (rm.getType() == MutationType.Delete) {
          if (rm.getPosition() + rm.length() > lm.getPosition()) {
            if (lm.getType() == MutationType.Insert) {
              // uh-oh.. our local insert is inside the range of this remote delete ... move the insert
              // to the beginning of the delete range to resolve this.

              final LogQuery effectiveStateForRevision = transactionLog.getEffectiveStateForRevision(localOp.getRevision());
              final State rewind = effectiveStateForRevision.getEffectiveState();
              localOp.removeFromCanonHistory();
              transactionLog.markDirty();
              final Mutation mutation = lm.newBasedOn(rm.getPosition());
              mutation.apply(rewind);
              final OTOperation localOnlyOperation = createLocalOnlyOperation(engine, remoteOp.getAgentId(), Collections.singletonList(mutation), entity, localOp.getRevision(), OpPair.of(remoteOp, localOp));
              transactionLog.insertLog(localOp.getRevision(), localOnlyOperation);

              entity.getState().syncStateFrom(rewind);

              transformedMutations.add(rm.newBasedOn(mutation.getPosition() + lm.length()));

              continue;

              //transformedMutations.add(StringMutation.of(MutationType.Insert, rm.g));
            }
            else if (lm.getType() == MutationType.Delete) {
              final int truncate = lm.getPosition() - rm.getPosition();
              final Mutation mutation = rm.newBasedOn(rm.getPosition(), truncate);

              transformedMutations.add(mutation);
              resolvesConflict = true;

              continue;
            }
          }

        }

        if (rm.getType() != MutationType.Noop) {
          transformedMutations.add(rm);
        }
      }
      else if (diff == 0) {
        if (remoteOp.getRevision() != localOp.getRevision() && !remoteOp.isResolvedConflict()) {
          transformedMutations.add(rm);
        }
        else {
          switch (rm.getType()) {
            case Insert:
              if (!remoteWins && lm.getType() == MutationType.Insert) {
                offset += lm.length();
              }
              resolvesConflict = true;
              break;
            case Delete:
              if (lm.getType() == MutationType.Insert) {
                offset += lm.length();
                resolvesConflict = true;
              }
              break;
          }
          if (resolvesConflict) {
            transformedMutations.add(adjustMutationToIndex(rmIdx + offset, rm));
          }
        }
      }
      else if (diff > 0) {
        if (lm.getType() != MutationType.Noop && !localOp.isResolvedConflict()) {
          switch (rm.getType()) {
            case Insert:
              if (lm.getType() == MutationType.Insert) {
                offset += lm.length();
              }
              if (lm.getType() == MutationType.Delete) {
                if (remoteWins && (lm.getPosition() + lm.length()) > rm.getPosition()) {
                  final LogQuery effectiveStateForRevision = transactionLog.getEffectiveStateForRevision(localOp.getRevision());
                  final State rewind
                      = effectiveStateForRevision.getEffectiveState();
                  final Mutation mutation = rm.newBasedOn(lm.getPosition());
                  //transactionLog.pruneFromOperation(localOp);

                  localOp.removeFromCanonHistory();
                  transactionLog.markDirty();

                  mutation.apply(rewind);
                  entity.getState().syncStateFrom(rewind);

                  transactionLog.insertLog(remoteOp.getRevision(),
                      createLocalOnlyOperation(engine, remoteOp.getAgentId(), Collections.singletonList(mutation), entity, remoteOp.getRevision(), OpPair.of(remoteOp, localOp)));
                  transformedMutations.add(lm.newBasedOn(mutation.getPosition() + rm.length()));

                  continue;
                }

                offset -= lm.length();
              }
              break;
            case Delete:
              if (lm.getType() == MutationType.Insert) {
                offset += lm.length();
              }
              if (lm.getType() == MutationType.Delete) {
                if (remoteWins && (lm.getPosition() + lm.length()) > rm.getPosition()) {
                  final LogQuery effectiveStateForRevision = transactionLog.getEffectiveStateForRevision(localOp.getRevision());
                  final State rewind
                      = effectiveStateForRevision.getEffectiveState();

                  rm.apply(rewind);

                  transactionLog.insertLog(localOp.getRevision(),
                      remoteOp);

                  localOp.removeFromCanonHistory();

                  entity.getState().syncStateFrom(rewind);

                  final int truncate = rm.getPosition() - lm.getPosition();
                  final Mutation mutation = lm.newBasedOn(lm.getPosition(), truncate);

                  transformedMutations.add(mutation);
                  resolvesConflict = true;

                  continue;
                }

                //             offset -= lm.length();
              }
              break;
          }
        }

        transformedMutations.add(adjustMutationToIndex(rmIdx + offset, rm));
      }
    }

    final OpPair of = OpPair.of(remoteOp, localOp);

    transformedOp =
        createLocalOnlyOperation(engine, remoteOp.getAgentId(), transformedMutations, entity,
<<<<<<< HEAD
            OpPair.of(remoteOp, localOp));
=======
            of);
>>>>>>> be85ad90

    remoteOp.setOuterPath(transformedOp);

    if (resolvesConflict || remoteOp.isResolvedConflict()) {
      transformedOp.markAsResolvedConflict();
    }

    assert OTLogUtil.log("TRANSFORM",
        remoteOp + " , " + localOp + " -> " + transformedOp,
        "-",
        engine.getName(),
        remoteOp.getRevision(),
        "\"" + entity.getState().get() + "\"");

    return transformedOp;
  }

  private static Iterator<Mutation> noopPaddedIterator(final List<Mutation> mutationList, final int largerSize) {
    return new Iterator<Mutation>() {
      int pos = 0;
      final CharacterMutation paddedMutation = CharacterMutation.noop(mutationList.get(mutationList.size() - 1)
          .getPosition());
      final Iterator<Mutation> iteratorDelegate = mutationList.iterator();

      @Override
      public boolean hasNext() {
        return pos < largerSize;
      }

      @Override
      public Mutation next() {
        if (pos++ < mutationList.size()) {
          return iteratorDelegate.next();
        }
        else {
          return paddedMutation;
        }
      }

      @Override
      public void remove() {
        throw new UnsupportedOperationException();
      }
    };
  }

  public static Collection<OTOperation> opCombinitator(OTEngine engine, List<OTOperation> toCombine) {
    if (toCombine.size() == 1) {
      return toCombine;
    }

    final List<Mutation> mutationList = new ArrayList<Mutation>();
    for (final OTOperation op : toCombine) {
      mutationList.addAll(op.getMutations());
    }

    final Mutation combined = mutationCombinitator(mutationList);

    if (combined == null) {
      return toCombine;
    }
    else {
      final List<OTOperation> combinedOps = new ArrayList<OTOperation>();
      final OTOperation operation
<<<<<<< HEAD
          = OTOperationImpl.createOperation(engine,
=======
          = createOperation(engine,
>>>>>>> be85ad90
          toCombine.get(0).getAgentId(),
          Collections.singletonList(combined),
          toCombine.get(0).getEntityId(),
          -1,
          toCombine.get(0).getRevisionHash());

      return Collections.singletonList(operation);
    }
  }

  @SuppressWarnings("unchecked")
  public static Mutation mutationCombinitator(final Collection<Mutation> toCombine) {
    Mutation last = null;
    for (final Mutation m : toCombine) {
      if (last != null) {
        last = m.combineWith(last);
        if (last == null) {
          return null;
        }
      }
      else {
        last = m;
      }
    }

    return last;
  }

  private Mutation adjustMutationToIndex(int idx, Mutation mutation) {
    return (idx == mutation.getPosition()) ? mutation : mutation.newBasedOn(idx);
  }

  public String toString() {
    return String.valueOf(entity.getState().get());
  }
}<|MERGE_RESOLUTION|>--- conflicted
+++ resolved
@@ -67,17 +67,6 @@
     final TransactionLog transactionLog = entity.getTransactionLog();
     List<OTOperation> localOps;
     try {
-<<<<<<< HEAD
-      localOps = transactionLog.getLogFromId(remoteOp.getRevision(), true);
-    }
-    catch (OTException e) {
-      throw new BadSync("", entity.getId(), remoteOp.getAgentId());
-
-      //LogUtil.log("failed while trying to transform: " + remoteOp + " rev:" + remoteOp.getRevision());
-    }
-
-
-=======
       if (remoteOp.getRevisionHash().equals(entity.getState().getHash())) {
         localOps = Collections.emptyList();
       }
@@ -96,7 +85,6 @@
     boolean first = true;
     boolean appliedRemoteOp = false;
     OTOperation applyOver = remoteOp;
->>>>>>> be85ad90
     if (localOps.isEmpty()) {
       createOperation(remoteOp).apply(entity);
       return remoteOp;
@@ -159,16 +147,9 @@
             applyOver = transform(applyOver, localOp);
           }
           else {
-<<<<<<< HEAD
-            OTOperation outerPath = localOp.getOuterPath();
-            applyOver = transform(applyOver,
-                transform(outerPath.getTransformedFrom().getLocalOp(),
-                    outerPath.getTransformedFrom().getRemoteOp()));
-=======
             applyOver = transform(applyOver,
                 transform(localOp.getTransformedFrom().getLocalOp(),
                     localOp.getTransformedFrom().getRemoteOp()));
->>>>>>> be85ad90
           }
         }
         else {
@@ -419,13 +400,7 @@
 
     transformedOp =
         createLocalOnlyOperation(engine, remoteOp.getAgentId(), transformedMutations, entity,
-<<<<<<< HEAD
-            OpPair.of(remoteOp, localOp));
-=======
             of);
->>>>>>> be85ad90
-
-    remoteOp.setOuterPath(transformedOp);
 
     if (resolvesConflict || remoteOp.isResolvedConflict()) {
       transformedOp.markAsResolvedConflict();
@@ -488,11 +463,7 @@
     else {
       final List<OTOperation> combinedOps = new ArrayList<OTOperation>();
       final OTOperation operation
-<<<<<<< HEAD
-          = OTOperationImpl.createOperation(engine,
-=======
           = createOperation(engine,
->>>>>>> be85ad90
           toCombine.get(0).getAgentId(),
           Collections.singletonList(combined),
           toCombine.get(0).getEntityId(),
