--- conflicted
+++ resolved
@@ -27,31 +27,21 @@
   private volatile int entityIdCounter = 0;
   private final Map<Integer, OTEntity> entityMap = new ConcurrentHashMap<Integer, OTEntity>();
 
-<<<<<<< HEAD
   @Override
-  public OTEntity getEntity(final Integer id) {
-     return entityMap.get(id);
-=======
   public OTEntity getEntity(final int id) {
     return entityMap.get(id);
->>>>>>> e07a7d6d
   }
 
   @SuppressWarnings("unchecked")
   @Override
-  public OTEntity addEntity(final State<?> objectReference) {
+  public OTEntity addEntity(final State objectReference) {
     final OTEntityImpl entity = new OTEntityImpl(nextEntityId(), objectReference);
     addEntity(entity);
     return entity;
   }
 
-<<<<<<< HEAD
   @Override
-  public void addEntity(final OTEntity<?> entity) {
-    entityMap.put(entity.getState(), entity);
-=======
   public void addEntity(final OTEntity entity) {
->>>>>>> e07a7d6d
     entityMap.put(entity.getId(), entity);
     entity.incrementRevision();
   }
