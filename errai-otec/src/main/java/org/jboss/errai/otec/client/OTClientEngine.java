--- conflicted
+++ resolved
@@ -43,16 +43,11 @@
   @Override
   public boolean receive(final String peerId, final OTOperation remoteOp) {
     try {
-<<<<<<< HEAD
-      applyFromRemote(remoteOp);
-      return true;
-=======
       return applyFromRemote(remoteOp) != null;
     }
     catch (OTException e) {
       LogUtil.log("warning. unrecoverable path divergence. will resync.");
       return false;
->>>>>>> be85ad90
     }
     catch (BadSync badSync) {
       return false;
