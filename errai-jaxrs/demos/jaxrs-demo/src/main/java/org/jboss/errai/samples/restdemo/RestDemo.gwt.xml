--- conflicted
+++ resolved
@@ -1,19 +1,9 @@
-<<<<<<< HEAD
-=======
 
->>>>>>> d6c357fc
 <!DOCTYPE module PUBLIC "-//Google Inc.//DTD Google Web Toolkit 1.6//EN"
         "http://google-web-toolkit.googlecode.com/svn/releases/1.6/distro-source/core/src/gwt-module.dtd">
 
 <module rename-to="RestDemo">
-<<<<<<< HEAD
-    <inherits name="com.google.gwt.user.User"/>
-    <inherits name="org.jboss.errai.enterprise.Jaxrs"/>
-    <inherits name="org.jboss.errai.ioc.Container"/> 
-=======
-  <inherits name="com.google.gwt.user.User" />
-  <inherits name="org.jboss.errai.common.ErraiCommon" />
-  <inherits name="org.jboss.errai.enterprise.Jaxrs" />
-  <inherits name="org.jboss.errai.ioc.Container" />
->>>>>>> d6c357fc
+  <inherits name="com.google.gwt.user.User"/>
+  <inherits name="org.jboss.errai.enterprise.Jaxrs"/>
+  <inherits name="org.jboss.errai.ioc.Container"/> 
 </module>