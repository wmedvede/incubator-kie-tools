--- conflicted
+++ resolved
@@ -17,15 +17,9 @@
     "build:dev:darwin:linux": "mvn clean install -DskipTests",
     "build:dev:win32": "pnpm powershell \"mvn clean install -DskipTests \"",
     "build:prod": "pnpm lint && run-script-os",
-<<<<<<< HEAD
-    "build:prod:darwin:linux": "mvn clean deploy -DdeployAtEnd -DskipTests=$(build-env tests.run --not) -Dmaven.test.failure.ignore=$(build-env tests.ignoreFailures) -Dmaven.deploy.skip=$(build-env maven.deploy.skip)",
-    "build:prod:win32": "pnpm powershell \"mvn clean deploy `-DdeployAtEnd `-DskipTests `-Dmaven.test.failure.ignore=$(build-env tests.ignoreFailures) `-Dmaven.deploy.skip=$(build-env maven.deploy.skip)\"",
-    "install": "node install.js",
-=======
     "build:prod:darwin:linux": "mvn clean deploy -DdeployAtEnd -DskipTests=$(build-env tests.run --not) -Dmaven.test.failure.ignore=$(build-env tests.ignoreFailures) -Dmaven.deploy.skip=$(build-env maven.deploy.skip) -Dreproducible",
     "build:prod:win32": "pnpm powershell \"mvn clean deploy `-DdeployAtEnd `-DskipTests `-Dmaven.test.failure.ignore=$(build-env tests.ignoreFailures) `-Dmaven.deploy.skip=$(build-env maven.deploy.skip) `-Dreproducible\"",
-    "install": "pnpm set-quarkus-version && pnpm set-kogito-version && node install.js",
->>>>>>> 1f337340
+    "install": "node install.js",
     "lint": "echo 'Linting'",
     "powershell": "@powershell -NoProfile -ExecutionPolicy Unrestricted -Command"
   },
