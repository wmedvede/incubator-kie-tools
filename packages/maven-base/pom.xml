--- conflicted
+++ resolved
@@ -25,12 +25,8 @@
   <parent>
     <groupId>org.apache</groupId>
     <artifactId>apache</artifactId>
-<<<<<<< HEAD
-    <version>32</version>
+    <version>33</version>
     <relativePath />
-=======
-    <version>33</version>
->>>>>>> f7beeed4
   </parent>
 
   <groupId>org.kie</groupId>
