--- conflicted
+++ resolved
@@ -20,17 +20,12 @@
 const { env } = require("./env");
 const { setupMavenConfigFile, setPomProperty, buildTailFromPackageJsonDependencies } = require(".");
 
-<<<<<<< HEAD
-setup(`
-    -Drevision=${buildEnv.env.mavenBase.version}
-    -Dquarkus.platform.version=${buildEnv.env.quarkusPlatform.version}
-    -Dversion.org.kie.kogito=${buildEnv.env.kogitoRuntime.version}
-`);
-=======
 setupMavenConfigFile(
   `
     -Drevision=${env.mavenBase.version}
     -Dmaven.repo.local.tail=${buildTailFromPackageJsonDependencies()}
+    -Dquarkus.platform.version=${env.quarkusPlatform.version}
+    -Dversion.org.kie.kogito=${env.kogitoRuntime.version}
 `
 );
 
@@ -42,5 +37,4 @@
 setPomProperty({
   key: "version.quarkus",
   value: env.versions.quarkus,
-});
->>>>>>> fa0658be
+});