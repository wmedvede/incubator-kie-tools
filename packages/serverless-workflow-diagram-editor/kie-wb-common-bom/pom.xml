--- conflicted
+++ resolved
@@ -216,7 +216,6 @@
       </dependency>
     </dependencies>
   </dependencyManagement>
-<<<<<<< HEAD
 
   <build>
     <pluginManagement>
@@ -229,7 +228,4 @@
       </plugins>
     </pluginManagement>
   </build>
-
-=======
->>>>>>> 1f337340
 </project>