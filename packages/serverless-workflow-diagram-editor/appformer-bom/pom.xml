--- conflicted
+++ resolved
@@ -339,7 +339,6 @@
       </dependency>
     </dependencies>
   </dependencyManagement>
-<<<<<<< HEAD
 
   <build>
     <pluginManagement>
@@ -352,6 +351,4 @@
       </plugins>
     </pluginManagement>
   </build>
-=======
->>>>>>> 1f337340
 </project>