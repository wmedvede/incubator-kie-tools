<?xml version="1.0" encoding="UTF-8" ?>
<!--
  ~ Licensed to the Apache Software Foundation (ASF) under one
  ~ or more contributor license agreements.  See the NOTICE file
  ~ distributed with this work for additional information
  ~ regarding copyright ownership.  The ASF licenses this file
  ~ to you under the Apache License, Version 2.0 (the
  ~ "License"); you may not use this file except in compliance
  ~ with the License.  You may obtain a copy of the License at
  ~
  ~   http://www.apache.org/licenses/LICENSE-2.0
  ~
  ~ Unless required by applicable law or agreed to in writing,
  ~ software distributed under the License is distributed on an
  ~ "AS IS" BASIS, WITHOUT WARRANTIES OR CONDITIONS OF ANY
  ~ KIND, either express or implied.  See the License for the
  ~ specific language governing permissions and limitations
  ~ under the License.
-->
<project
  xmlns="http://maven.apache.org/POM/4.0.0"
  xmlns:xsi="http://www.w3.org/2001/XMLSchema-instance"
  xsi:schemaLocation="http://maven.apache.org/POM/4.0.0 http://maven.apache.org/xsd/maven-4.0.0.xsd"
>
  <parent>
    <artifactId>kie-wb-common-stunner-client</artifactId>
    <groupId>org.kie.kogito.stunner.serverless.editor</groupId>
    <version>${revision}</version>
  </parent>
  <modelVersion>4.0.0</modelVersion>

  <artifactId>kie-wb-common-stunner-lienzo</artifactId>
  <name>Kie Workbench - Common - Stunner - Lienzo</name>
  <description>Kie Workbench - Common - Stunner - Lienzo</description>
  <packaging>jar</packaging>

  <properties>
    <java.module.name>org.kie.wb.common.stunner.lienzo</java.module.name>
  </properties>

  <dependencies>
    <!-- Stunner. -->
    <dependency>
      <groupId>org.kie.kogito.stunner.serverless.editor</groupId>
      <artifactId>kie-wb-common-stunner-core-api</artifactId>
    </dependency>

    <dependency>
      <groupId>org.kie.kogito.stunner.serverless.editor</groupId>
      <artifactId>kie-wb-common-stunner-client-api</artifactId>
    </dependency>

    <dependency>
      <groupId>org.kie.kogito.stunner.serverless.editor</groupId>
      <artifactId>kie-wb-common-stunner-core-common</artifactId>
    </dependency>

    <dependency>
      <groupId>org.kie.kogito.stunner.serverless.editor</groupId>
      <artifactId>kie-wb-common-stunner-client-common</artifactId>
    </dependency>

    <dependency>
      <groupId>org.kie.kogito.stunner.serverless.editor</groupId>
      <artifactId>kie-wb-common-stunner-shapes-api</artifactId>
    </dependency>

    <dependency>
      <groupId>org.kie.kogito.stunner.serverless.editor</groupId>
      <artifactId>kie-wb-common-stunner-lienzo-extensions</artifactId>
    </dependency>

    <!-- Lienzo. -->
    <dependency>
      <groupId>org.kie.kogito.stunner.serverless.editor</groupId>
      <artifactId>lienzo-core</artifactId>
    </dependency>

    <!-- GWT and GWT Extensions -->
    <dependency>
      <groupId>com.google.elemental2</groupId>
      <artifactId>elemental2-dom</artifactId>
    </dependency>

    <dependency>
      <groupId>org.kie.kogito.stunner.serverless.editor</groupId>
      <artifactId>uberfire-api</artifactId>
    </dependency>

    <dependency>
      <groupId>org.kie.kogito.stunner.serverless.editor</groupId>
      <artifactId>uberfire-client-api</artifactId>
    </dependency>

    <dependency>
      <groupId>org.kie.kogito.stunner.serverless.editor</groupId>
      <artifactId>uberfire-commons-editor-client</artifactId>
    </dependency>

    <dependency>
      <groupId>org.kie.kogito.stunner.serverless.editor.third_party.gwtbootstrap3</groupId>
      <artifactId>extras</artifactId>
    </dependency>

    <dependency>
      <groupId>org.kie.j2cl.tools.processors</groupId>
      <artifactId>processors</artifactId>
      <scope>provided</scope>
    </dependency>

    <dependency>
      <groupId>org.mockito</groupId>
      <artifactId>mockito-core</artifactId>
      <scope>test</scope>
    </dependency>

    <dependency>
      <groupId>org.gwtproject</groupId>
      <artifactId>gwt-user</artifactId>
      <scope>test</scope>
    </dependency>

    <dependency>
      <groupId>com.google.gwt.gwtmockito</groupId>
      <artifactId>gwtmockito</artifactId>
      <scope>test</scope>
      <exclusions>
        <exclusion>
          <groupId>org.eclipse.jetty</groupId>
          <artifactId>jetty-annotations</artifactId>
        </exclusion>
      </exclusions>
    </dependency>

    <dependency>
      <groupId>org.kie.kogito.stunner.serverless.editor</groupId>
      <artifactId>lienzo-tests</artifactId>
      <exclusions>
        <exclusion>
          <groupId>org.eclipse.jetty</groupId>
          <artifactId>apache-jsp</artifactId>
        </exclusion>
      </exclusions>
      <scope>test</scope>
    </dependency>

    <dependency>
      <groupId>org.kie.kogito.stunner.serverless.editor</groupId>
      <artifactId>kie-wb-common-stunner-backend-api</artifactId>
      <scope>test</scope>
    </dependency>
  </dependencies>

  <build>
    <resources>
      <resource>
        <directory>src/main/java</directory>
        <includes>
          <include>**/*.*</include>
        </includes>
      </resource>
      <resource>
        <directory>src/main/resources</directory>
      </resource>
    </resources>
    <plugins>
<<<<<<< HEAD
        <plugin>
            <groupId>org.apache.maven.plugins</groupId>
            <artifactId>maven-dependency-plugin</artifactId>
            <executions>
                <execution>
                    <id>unpack-external-dependencies</id>
                    <!-- Please use generate-sources instead of generate-resources to download the libraries before the build  -->
                    <phase>generate-sources</phase>
                    <goals>
                        <goal>unpack</goal>
                    </goals>
                    <configuration>
                        <outputDirectory>${project.build.directory}/external-deps</outputDirectory>
                        <artifactItems>
                            <artifactItem>
                                <groupId>org.uberfire</groupId>
                                <artifactId>uberfire-workbench-client-views-patternfly</artifactId>
                                <version>${uberfire.version}</version>
                            </artifactItem>
                            <artifactItem>
                                <groupId>org.webjars</groupId>
                                <artifactId>font-awesome</artifactId>
                                <version>${font_awesome.version}</version>
                            </artifactItem>
                            <artifactItem>
                                <groupId>org.gwtbootstrap3</groupId>
                                <artifactId>gwtbootstrap3</artifactId>
                                <version>${gwtbootstrap3.version}</version>
                            </artifactItem>
                            <artifactItem>
                                <groupId>org.webjars</groupId>
                                <artifactId>bootstrap</artifactId>
                                <version>${bootstrap.version}</version>
                            </artifactItem>
                            <artifactItem>
                                <groupId>org.webjars</groupId>
                                <artifactId>animate.css</artifactId>
                                <version>${animate_css.version}</version>
                            </artifactItem>
                        </artifactItems>
                    </configuration>
                </execution>
            </executions>
        </plugin>
        <plugin>
            <groupId>com.coderplus.maven.plugins</groupId>
            <artifactId>copy-rename-maven-plugin</artifactId>
            <version>1.0.1</version>
            <executions>
                <execution>
                    <id>rename-files</id>
                    <!-- Please use process-sources instead of process-resources to process the libraries before the build  -->
                    <phase>process-sources</phase>
                    <goals>
                        <goal>rename</goal>
                    </goals>
                    <configuration>
                        <fileSets>
                            <fileSet>
                                <sourceFile
                  >${project.build.directory}/external-deps/org/uberfire/client/views/static/js/patternfly.min.js</sourceFile>
                                <destinationFile
                  >${project.basedir}/src/main/resources/org/kie/workbench/common/stunner/client/lienzo/resources/js/patternfly.min.js.noproc</destinationFile>
                            </fileSet>
                            <fileSet>
                                <sourceFile
                  >${project.build.directory}/external-deps/org/uberfire/client/views/static/bootstrap-select/js/bootstrap-select.min.js</sourceFile>
                                <destinationFile
                  >${project.basedir}/src/main/resources/org/kie/workbench/common/stunner/client/lienzo/resources/js/bootstrap-select.min.js.noproc</destinationFile>
                            </fileSet>                
                            <fileSet>
                                <sourceFile
                  >${project.build.directory}/external-deps/org/gwtbootstrap3/client/resource/js/jquery-1.12.4.min.cache.js</sourceFile>
                                <destinationFile
                  >${project.basedir}/src/main/resources/org/kie/workbench/common/stunner/client/lienzo/resources/js/jquery-1.12.4.min.cache.js.noproc</destinationFile>
                            </fileSet>
                            <fileSet>
                                <sourceFile
                  >${project.build.directory}/external-deps/org/gwtbootstrap3/client/resource/js/gwtbootstrap3.js</sourceFile>
                                <destinationFile
                  >${project.basedir}/src/main/resources/org/kie/workbench/common/stunner/client/lienzo/resources/js/gwtbootstrap3.js.noproc</destinationFile>
                            </fileSet>
                            <fileSet>
                                <sourceFile
                  >${project.build.directory}/external-deps/META-INF/resources/webjars/bootstrap/${bootstrap.version}/js/bootstrap.min.js</sourceFile>
                                <destinationFile
                  >${project.basedir}/src/main/resources/org/kie/workbench/common/stunner/client/lienzo/resources/js/bootstrap.min.js.noproc</destinationFile>
                            </fileSet>
                            <fileSet>
                                <sourceFile
                  >${project.build.directory}/external-deps/org/uberfire/client/views/static/css/patternfly-additions.min.css</sourceFile>
                                <destinationFile
                  >${project.basedir}/src/main/resources/org/kie/workbench/common/stunner/client/lienzo/resources/css/patternfly-additions.min.css</destinationFile>
                            </fileSet>
                            <fileSet>
                                <sourceFile
                  >${project.build.directory}/external-deps/org/uberfire/client/views/static/css/patternfly.min.css</sourceFile>
                                <destinationFile
                  >${project.basedir}/src/main/resources/org/kie/workbench/common/stunner/client/lienzo/resources/css/patternfly.min.css</destinationFile>
                            </fileSet>
                            <fileSet>
                                <sourceFile
                  >${project.build.directory}/external-deps/org/uberfire/client/views/static/uberfire-patternfly.css</sourceFile>
                                <destinationFile
                  >${project.basedir}/src/main/resources/org/kie/workbench/common/stunner/client/lienzo/resources/css/uberfire-patternfly.css</destinationFile>
                            </fileSet>
                            <fileSet>
                                <sourceFile
                  >${project.build.directory}/external-deps/META-INF/resources/webjars/font-awesome/${font_awesome.version}/css/font-awesome.min.css</sourceFile>
                                <destinationFile
                  >${project.basedir}/src/main/resources/org/kie/workbench/common/stunner/client/lienzo/resources/css/font-awesome.min.css</destinationFile>
                            </fileSet>
                            <fileSet>
                                <sourceFile
                  >${project.build.directory}/external-deps/META-INF/resources/webjars/animate.css/${animate_css.version}/animate.min.css</sourceFile>
                                <destinationFile
                  >${project.basedir}/src/main/resources/org/kie/workbench/common/stunner/client/lienzo/resources/css/animate.min.css</destinationFile>
                            </fileSet>
                        </fileSets>
                    </configuration>
                </execution>
            </executions>
        </plugin>
=======
      <plugin>
        <groupId>org.apache.maven.plugins</groupId>
        <artifactId>maven-dependency-plugin</artifactId>
        <executions>
          <execution>
            <id>unpack-external-dependencies</id>
            <!-- Please use generate-sources instead of generate-resources to download the libraries before the build  -->
            <phase>generate-sources</phase>
            <goals>
              <goal>unpack</goal>
            </goals>
            <configuration>
              <outputDirectory>${project.build.directory}/external-deps</outputDirectory>
              <artifactItems>
                <artifactItem>
                  <groupId>org.uberfire</groupId>
                  <artifactId>uberfire-workbench-client-views-patternfly</artifactId>
                  <version>${version.uberfire}</version>
                </artifactItem>
                <artifactItem>
                  <groupId>org.webjars</groupId>
                  <artifactId>font-awesome</artifactId>
                  <version>${version.font_awesome}</version>
                </artifactItem>
                <artifactItem>
                  <groupId>org.gwtbootstrap3</groupId>
                  <artifactId>gwtbootstrap3</artifactId>
                  <version>${version.gwtbootstrap3}</version>
                </artifactItem>
                <artifactItem>
                  <groupId>org.webjars</groupId>
                  <artifactId>bootstrap</artifactId>
                  <version>${version.bootstrap}</version>
                </artifactItem>
                <artifactItem>
                  <groupId>org.webjars</groupId>
                  <artifactId>animate.css</artifactId>
                  <version>${version.animate_css}</version>
                </artifactItem>
              </artifactItems>
            </configuration>
          </execution>
        </executions>
      </plugin>
      <plugin>
        <groupId>com.coderplus.maven.plugins</groupId>
        <artifactId>copy-rename-maven-plugin</artifactId>
        <version>1.0.1</version>
        <executions>
          <execution>
            <id>rename-files</id>
            <!-- Please use process-sources instead of process-resources to process the libraries before the build  -->
            <phase>process-sources</phase>
            <goals>
              <goal>rename</goal>
            </goals>
            <configuration>
              <fileSets>
                <fileSet>
                  <sourceFile
                  >${project.build.directory}/external-deps/org/uberfire/client/views/static/js/patternfly.min.js</sourceFile>
                  <destinationFile
                  >${project.basedir}/src/main/resources/org/kie/workbench/common/stunner/client/lienzo/resources/js/patternfly.min.js.noproc</destinationFile>
                </fileSet>
                <fileSet>
                  <sourceFile
                  >${project.build.directory}/external-deps/org/uberfire/client/views/static/bootstrap-select/js/bootstrap-select.min.js</sourceFile>
                  <destinationFile
                  >${project.basedir}/src/main/resources/org/kie/workbench/common/stunner/client/lienzo/resources/js/bootstrap-select.min.js.noproc</destinationFile>
                </fileSet>
                <fileSet>
                  <sourceFile
                  >${project.build.directory}/external-deps/org/gwtbootstrap3/client/resource/js/jquery-1.12.4.min.cache.js</sourceFile>
                  <destinationFile
                  >${project.basedir}/src/main/resources/org/kie/workbench/common/stunner/client/lienzo/resources/js/jquery-1.12.4.min.cache.js.noproc</destinationFile>
                </fileSet>
                <fileSet>
                  <sourceFile
                  >${project.build.directory}/external-deps/org/gwtbootstrap3/client/resource/js/gwtbootstrap3.js</sourceFile>
                  <destinationFile
                  >${project.basedir}/src/main/resources/org/kie/workbench/common/stunner/client/lienzo/resources/js/gwtbootstrap3.js.noproc</destinationFile>
                </fileSet>
                <fileSet>
                  <sourceFile
                  >${project.build.directory}/external-deps/META-INF/resources/webjars/bootstrap/${version.bootstrap}/js/bootstrap.min.js</sourceFile>
                  <destinationFile
                  >${project.basedir}/src/main/resources/org/kie/workbench/common/stunner/client/lienzo/resources/js/bootstrap.min.js.noproc</destinationFile>
                </fileSet>
                <fileSet>
                  <sourceFile
                  >${project.build.directory}/external-deps/org/uberfire/client/views/static/css/patternfly-additions.min.css</sourceFile>
                  <destinationFile
                  >${project.basedir}/src/main/resources/org/kie/workbench/common/stunner/client/lienzo/resources/css/patternfly-additions.min.css</destinationFile>
                </fileSet>
                <fileSet>
                  <sourceFile
                  >${project.build.directory}/external-deps/org/uberfire/client/views/static/css/patternfly.min.css</sourceFile>
                  <destinationFile
                  >${project.basedir}/src/main/resources/org/kie/workbench/common/stunner/client/lienzo/resources/css/patternfly.min.css</destinationFile>
                </fileSet>
                <fileSet>
                  <sourceFile
                  >${project.build.directory}/external-deps/org/uberfire/client/views/static/uberfire-patternfly.css</sourceFile>
                  <destinationFile
                  >${project.basedir}/src/main/resources/org/kie/workbench/common/stunner/client/lienzo/resources/css/uberfire-patternfly.css</destinationFile>
                </fileSet>
                <fileSet>
                  <sourceFile
                  >${project.build.directory}/external-deps/META-INF/resources/webjars/font-awesome/${version.font_awesome}/css/font-awesome.min.css</sourceFile>
                  <destinationFile
                  >${project.basedir}/src/main/resources/org/kie/workbench/common/stunner/client/lienzo/resources/css/font-awesome.min.css</destinationFile>
                </fileSet>
                <fileSet>
                  <sourceFile
                  >${project.build.directory}/external-deps/META-INF/resources/webjars/animate.css/${version.animate_css}/animate.min.css</sourceFile>
                  <destinationFile
                  >${project.basedir}/src/main/resources/org/kie/workbench/common/stunner/client/lienzo/resources/css/animate.min.css</destinationFile>
                </fileSet>
              </fileSets>
            </configuration>
          </execution>
        </executions>
      </plugin>
>>>>>>> 1f337340
    </plugins>
  </build>
</project><|MERGE_RESOLUTION|>--- conflicted
+++ resolved
@@ -164,131 +164,6 @@
       </resource>
     </resources>
     <plugins>
-<<<<<<< HEAD
-        <plugin>
-            <groupId>org.apache.maven.plugins</groupId>
-            <artifactId>maven-dependency-plugin</artifactId>
-            <executions>
-                <execution>
-                    <id>unpack-external-dependencies</id>
-                    <!-- Please use generate-sources instead of generate-resources to download the libraries before the build  -->
-                    <phase>generate-sources</phase>
-                    <goals>
-                        <goal>unpack</goal>
-                    </goals>
-                    <configuration>
-                        <outputDirectory>${project.build.directory}/external-deps</outputDirectory>
-                        <artifactItems>
-                            <artifactItem>
-                                <groupId>org.uberfire</groupId>
-                                <artifactId>uberfire-workbench-client-views-patternfly</artifactId>
-                                <version>${uberfire.version}</version>
-                            </artifactItem>
-                            <artifactItem>
-                                <groupId>org.webjars</groupId>
-                                <artifactId>font-awesome</artifactId>
-                                <version>${font_awesome.version}</version>
-                            </artifactItem>
-                            <artifactItem>
-                                <groupId>org.gwtbootstrap3</groupId>
-                                <artifactId>gwtbootstrap3</artifactId>
-                                <version>${gwtbootstrap3.version}</version>
-                            </artifactItem>
-                            <artifactItem>
-                                <groupId>org.webjars</groupId>
-                                <artifactId>bootstrap</artifactId>
-                                <version>${bootstrap.version}</version>
-                            </artifactItem>
-                            <artifactItem>
-                                <groupId>org.webjars</groupId>
-                                <artifactId>animate.css</artifactId>
-                                <version>${animate_css.version}</version>
-                            </artifactItem>
-                        </artifactItems>
-                    </configuration>
-                </execution>
-            </executions>
-        </plugin>
-        <plugin>
-            <groupId>com.coderplus.maven.plugins</groupId>
-            <artifactId>copy-rename-maven-plugin</artifactId>
-            <version>1.0.1</version>
-            <executions>
-                <execution>
-                    <id>rename-files</id>
-                    <!-- Please use process-sources instead of process-resources to process the libraries before the build  -->
-                    <phase>process-sources</phase>
-                    <goals>
-                        <goal>rename</goal>
-                    </goals>
-                    <configuration>
-                        <fileSets>
-                            <fileSet>
-                                <sourceFile
-                  >${project.build.directory}/external-deps/org/uberfire/client/views/static/js/patternfly.min.js</sourceFile>
-                                <destinationFile
-                  >${project.basedir}/src/main/resources/org/kie/workbench/common/stunner/client/lienzo/resources/js/patternfly.min.js.noproc</destinationFile>
-                            </fileSet>
-                            <fileSet>
-                                <sourceFile
-                  >${project.build.directory}/external-deps/org/uberfire/client/views/static/bootstrap-select/js/bootstrap-select.min.js</sourceFile>
-                                <destinationFile
-                  >${project.basedir}/src/main/resources/org/kie/workbench/common/stunner/client/lienzo/resources/js/bootstrap-select.min.js.noproc</destinationFile>
-                            </fileSet>                
-                            <fileSet>
-                                <sourceFile
-                  >${project.build.directory}/external-deps/org/gwtbootstrap3/client/resource/js/jquery-1.12.4.min.cache.js</sourceFile>
-                                <destinationFile
-                  >${project.basedir}/src/main/resources/org/kie/workbench/common/stunner/client/lienzo/resources/js/jquery-1.12.4.min.cache.js.noproc</destinationFile>
-                            </fileSet>
-                            <fileSet>
-                                <sourceFile
-                  >${project.build.directory}/external-deps/org/gwtbootstrap3/client/resource/js/gwtbootstrap3.js</sourceFile>
-                                <destinationFile
-                  >${project.basedir}/src/main/resources/org/kie/workbench/common/stunner/client/lienzo/resources/js/gwtbootstrap3.js.noproc</destinationFile>
-                            </fileSet>
-                            <fileSet>
-                                <sourceFile
-                  >${project.build.directory}/external-deps/META-INF/resources/webjars/bootstrap/${bootstrap.version}/js/bootstrap.min.js</sourceFile>
-                                <destinationFile
-                  >${project.basedir}/src/main/resources/org/kie/workbench/common/stunner/client/lienzo/resources/js/bootstrap.min.js.noproc</destinationFile>
-                            </fileSet>
-                            <fileSet>
-                                <sourceFile
-                  >${project.build.directory}/external-deps/org/uberfire/client/views/static/css/patternfly-additions.min.css</sourceFile>
-                                <destinationFile
-                  >${project.basedir}/src/main/resources/org/kie/workbench/common/stunner/client/lienzo/resources/css/patternfly-additions.min.css</destinationFile>
-                            </fileSet>
-                            <fileSet>
-                                <sourceFile
-                  >${project.build.directory}/external-deps/org/uberfire/client/views/static/css/patternfly.min.css</sourceFile>
-                                <destinationFile
-                  >${project.basedir}/src/main/resources/org/kie/workbench/common/stunner/client/lienzo/resources/css/patternfly.min.css</destinationFile>
-                            </fileSet>
-                            <fileSet>
-                                <sourceFile
-                  >${project.build.directory}/external-deps/org/uberfire/client/views/static/uberfire-patternfly.css</sourceFile>
-                                <destinationFile
-                  >${project.basedir}/src/main/resources/org/kie/workbench/common/stunner/client/lienzo/resources/css/uberfire-patternfly.css</destinationFile>
-                            </fileSet>
-                            <fileSet>
-                                <sourceFile
-                  >${project.build.directory}/external-deps/META-INF/resources/webjars/font-awesome/${font_awesome.version}/css/font-awesome.min.css</sourceFile>
-                                <destinationFile
-                  >${project.basedir}/src/main/resources/org/kie/workbench/common/stunner/client/lienzo/resources/css/font-awesome.min.css</destinationFile>
-                            </fileSet>
-                            <fileSet>
-                                <sourceFile
-                  >${project.build.directory}/external-deps/META-INF/resources/webjars/animate.css/${animate_css.version}/animate.min.css</sourceFile>
-                                <destinationFile
-                  >${project.basedir}/src/main/resources/org/kie/workbench/common/stunner/client/lienzo/resources/css/animate.min.css</destinationFile>
-                            </fileSet>
-                        </fileSets>
-                    </configuration>
-                </execution>
-            </executions>
-        </plugin>
-=======
       <plugin>
         <groupId>org.apache.maven.plugins</groupId>
         <artifactId>maven-dependency-plugin</artifactId>
@@ -412,7 +287,6 @@
           </execution>
         </executions>
       </plugin>
->>>>>>> 1f337340
     </plugins>
   </build>
 </project>