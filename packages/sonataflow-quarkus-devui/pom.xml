<?xml version="1.0" encoding="UTF-8" ?>
<!--

    Licensed to the Apache Software Foundation (ASF) under one
    or more contributor license agreements.  See the NOTICE file
    distributed with this work for additional information
    regarding copyright ownership.  The ASF licenses this file
    to you under the Apache License, Version 2.0 (the
    "License"); you may not use this file except in compliance
    with the License.  You may obtain a copy of the License at

      http://www.apache.org/licenses/LICENSE-2.0

    Unless required by applicable law or agreed to in writing,
    software distributed under the License is distributed on an
    "AS IS" BASIS, WITHOUT WARRANTIES OR CONDITIONS OF ANY
    KIND, either express or implied.  See the License for the
    specific language governing permissions and limitations
    under the License.

-->
<project
  xsi:schemaLocation="http://maven.apache.org/POM/4.0.0 https://maven.apache.org/xsd/maven-4.0.0.xsd"
  xmlns="http://maven.apache.org/POM/4.0.0"
  xmlns:xsi="http://www.w3.org/2001/XMLSchema-instance"
>

  <parent>
<<<<<<< HEAD
    <groupId>org.apache.kie.sonataflow</groupId>
    <artifactId>kie-tools-packages</artifactId>
    <version>999-SNAPSHOT</version>
    <relativePath>../pom.xml</relativePath>
=======
    <groupId>org.kie</groupId>
    <artifactId>kie-tools-maven-base</artifactId>
    <version>${revision}</version>
    <relativePath>../maven-base/pom.xml</relativePath>
>>>>>>> 20f512b2
  </parent>

  <modelVersion>4.0.0</modelVersion>

  <groupId>org.apache.kie.sonataflow</groupId>
  <artifactId>sonataflow-quarkus-devui-parent</artifactId>

  <name>KIE Tools :: SonataFlow Quarkus Dev UI Extension</name>

  <packaging>pom</packaging>

  <properties>
    <java.module.name>org.kie.kogito.quarkus.swf.dev.ui</java.module.name>
  </properties>

  <modules>
    <module>sonataflow-quarkus-devui-deployment</module>
    <module>sonataflow-quarkus-devui</module>
  </modules>

<<<<<<< HEAD
  <dependencyManagement>
    <dependencies>
      <dependency>
        <groupId>io.quarkus</groupId>
        <artifactId>quarkus-bom</artifactId>
        <version>${quarkus.platform.version}</version>
        <type>pom</type>
        <scope>import</scope>
      </dependency>
    </dependencies>
  </dependencyManagement>

=======
>>>>>>> 20f512b2
  <build>
    <pluginManagement>
      <plugins>
        <plugin>
          <groupId>io.quarkus</groupId>
          <artifactId>quarkus-maven-plugin</artifactId>
        </plugin>
        <plugin>
          <artifactId>maven-surefire-plugin</artifactId>
          <configuration>
            <systemPropertyVariables>
              <java.util.logging.manager>org.jboss.logmanager.LogManager</java.util.logging.manager>
            </systemPropertyVariables>
          </configuration>
        </plugin>
        <plugin>
          <artifactId>maven-failsafe-plugin</artifactId>
          <configuration>
            <systemPropertyVariables>
              <java.util.logging.manager>org.jboss.logmanager.LogManager</java.util.logging.manager>
            </systemPropertyVariables>
          </configuration>
        </plugin>
        <plugin>
          <artifactId>maven-compiler-plugin</artifactId>
        </plugin>
      </plugins>
    </pluginManagement>

    <plugins>
      <plugin>
        <groupId>com.github.eirslett</groupId>
        <artifactId>frontend-maven-plugin</artifactId>
        <inherited>false</inherited>
        <configuration>
          <workingDirectory>../../</workingDirectory>
        </configuration>
        <executions>
          <execution>
            <id>pnpm build:prod</id>
            <goals>
              <goal>pnpm</goal>
            </goals>
            <configuration>
              <skip>${skip.ui.build}</skip>
              <arguments>-F serverless-workflow-dev-ui-webapp... build:prod</arguments>
              <environmentVariables>
                <KIE_TOOLS_BUILD__runTests>false</KIE_TOOLS_BUILD__runTests>
                <KIE_TOOLS_BUILD__runIntegrationTests>false</KIE_TOOLS_BUILD__runIntegrationTests>
              </environmentVariables>
            </configuration>
          </execution>
        </executions>
      </plugin>
    </plugins>
  </build>
</project><|MERGE_RESOLUTION|>--- conflicted
+++ resolved
@@ -26,17 +26,10 @@
 >
 
   <parent>
-<<<<<<< HEAD
-    <groupId>org.apache.kie.sonataflow</groupId>
-    <artifactId>kie-tools-packages</artifactId>
-    <version>999-SNAPSHOT</version>
-    <relativePath>../pom.xml</relativePath>
-=======
     <groupId>org.kie</groupId>
     <artifactId>kie-tools-maven-base</artifactId>
     <version>${revision}</version>
     <relativePath>../maven-base/pom.xml</relativePath>
->>>>>>> 20f512b2
   </parent>
 
   <modelVersion>4.0.0</modelVersion>
@@ -57,21 +50,6 @@
     <module>sonataflow-quarkus-devui</module>
   </modules>
 
-<<<<<<< HEAD
-  <dependencyManagement>
-    <dependencies>
-      <dependency>
-        <groupId>io.quarkus</groupId>
-        <artifactId>quarkus-bom</artifactId>
-        <version>${quarkus.platform.version}</version>
-        <type>pom</type>
-        <scope>import</scope>
-      </dependency>
-    </dependencies>
-  </dependencyManagement>
-
-=======
->>>>>>> 20f512b2
   <build>
     <pluginManagement>
       <plugins>
