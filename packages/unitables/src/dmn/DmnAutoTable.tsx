--- conflicted
+++ resolved
@@ -309,15 +309,9 @@
                               error={<OutputError />}
                             >
                               <BoxedExpressionProvider
-<<<<<<< HEAD
-                                decisionNodeId={outputUid}
-                                expressionDefinition={{ id: outputUid }}
-                                isRunnerTable={true}
-=======
                                 expressionDefinition={{}}
                                 isRunnerTable={true}
                                 decisionNodeId={outputUid}
->>>>>>> ed94839c
                               >
                                 <DmnRunnerTable
                                   name={"DMN Runner Output"}
@@ -346,15 +340,7 @@
                   }
                 >
                   <ErrorBoundary ref={inputErrorBoundaryRef} setHasError={props.setError} error={<InputError />}>
-<<<<<<< HEAD
-                    <BoxedExpressionProvider
-                      decisionNodeId={inputUid}
-                      expressionDefinition={{ id: inputUid }}
-                      isRunnerTable={true}
-                    >
-=======
                     <BoxedExpressionProvider expressionDefinition={{}} isRunnerTable={true} decisionNodeId={inputUid}>
->>>>>>> ed94839c
                       <div style={{ display: "flex" }} ref={inputsContainerRef}>
                         <div style={{ display: "flex", flexDirection: "column" }}>
                           <div style={{ width: "50px", height: "55px", border: "1px solid", visibility: "hidden" }}>
