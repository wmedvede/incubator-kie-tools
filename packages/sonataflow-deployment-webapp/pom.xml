--- conflicted
+++ resolved
@@ -42,24 +42,14 @@
     </license>
   </licenses>
 
-<<<<<<< HEAD
-    <properties>
-        <java.module.name />
-        <maven.compiler.source>11</maven.compiler.source>
-        <maven.compiler.target>11</maven.compiler.target>
-        <maven.compiler.release>11</maven.compiler.release>
-        <project.build.sourceEncoding>UTF-8</project.build.sourceEncoding>
-        <version.deploy.plugin>2.8.2</version.deploy.plugin>
-    </properties>
-=======
   <properties>
     <java.module.name />
     <maven.compiler.source>11</maven.compiler.source>
     <maven.compiler.target>11</maven.compiler.target>
     <maven.compiler.release>11</maven.compiler.release>
     <project.build.sourceEncoding>UTF-8</project.build.sourceEncoding>
+    <version.deploy.plugin>2.8.2</version.deploy.plugin>
   </properties>
->>>>>>> 1f337340
 
   <dependencies />
 
@@ -81,67 +71,6 @@
     </repository>
   </distributionManagement>
 
-<<<<<<< HEAD
-
-    <build>
-        <plugins>
-            <plugin>
-                <groupId>org.apache.maven.plugins</groupId>
-                <artifactId>maven-resources-plugin</artifactId>
-                <version>3.3.1</version>
-                <executions>
-                    <execution>
-                        <id>copy-webjar-resources</id>
-                        <phase>generate-resources</phase>
-                        <goals>
-                            <goal>copy-resources</goal>
-                        </goals>
-                        <configuration>
-                            <outputDirectory>${project.build.outputDirectory}</outputDirectory>
-                            <resources>
-                                <resource>
-                                    <directory>dist</directory>
-                                    <includes>
-                                        <include>**/*.html</include>
-                                        <include>**/*.css</include>
-                                        <include>**/*.js</include>
-                                        <include>**/*.json</include>
-                                        <include>**/*.svg</include>
-                                        <include>**/*.png</include>
-                                        <include>fonts/**/*</include>
-                                    </includes>
-                                </resource>
-                            </resources>
-                        </configuration>
-                    </execution>
-                </executions>
-            </plugin>
-            <plugin>
-                <groupId>org.apache.maven.plugins</groupId>
-                <artifactId>maven-deploy-plugin</artifactId>
-                <version>${version.deploy.plugin}</version>
-                <executions>
-                    <execution>
-                        <id>deploy-webjar</id>
-                        <phase>deploy</phase>
-                        <goals>
-                            <goal>deploy-file</goal>
-                        </goals>
-                        <configuration>
-                            <file>${project.build.directory}/${project.artifactId}-${project.version}.jar</file>
-                            <groupId>org.webjars</groupId>
-                            <artifactId>sonataflow-deployment-webapp</artifactId>
-                            <version>${project.version}</version>
-                            <packaging>jar</packaging>
-                            <description />
-                            <url>https://www.webjars.org</url>
-                        </configuration>
-                    </execution>
-                </executions>
-            </plugin>
-        </plugins>
-    </build>
-=======
   <build>
     <plugins>
       <plugin>
@@ -178,7 +107,7 @@
       <plugin>
         <groupId>org.apache.maven.plugins</groupId>
         <artifactId>maven-deploy-plugin</artifactId>
-        <version>3.1.1</version>
+        <version>${version.deploy.plugin}</version>
         <executions>
           <execution>
             <id>deploy-webjar</id>
@@ -200,5 +129,4 @@
       </plugin>
     </plugins>
   </build>
->>>>>>> 1f337340
 </project>