--- conflicted
+++ resolved
@@ -1,5 +1,4 @@
 <?xml version="1.0" encoding="UTF-8"?>
-<<<<<<< HEAD
 <project xmlns="http://maven.apache.org/POM/4.0.0" xmlns:xsi="http://www.w3.org/2001/XMLSchema-instance"
   xsi:schemaLocation="http://maven.apache.org/POM/4.0.0 http://maven.apache.org/xsd/maven-4.0.0.xsd">
   <parent>
@@ -41,50 +40,4 @@
       <scope>provided</scope>
     </dependency>
   </dependencies>
-=======
-<project xmlns="http://maven.apache.org/POM/4.0.0"
-         xmlns:xsi="http://www.w3.org/2001/XMLSchema-instance"
-         xsi:schemaLocation="http://maven.apache.org/POM/4.0.0 http://maven.apache.org/xsd/maven-4.0.0.xsd">
-    <parent>
-        <artifactId>errai-parent</artifactId>
-        <groupId>org.jboss.errai</groupId>
-        <version>2.3.2-SNAPSHOT</version>
-    </parent>
-    <modelVersion>4.0.0</modelVersion>
-
-    <artifactId>errai-config</artifactId>
-    <name>Errai::Config</name>
-
-    <dependencies>
-
-        <dependency>
-            <groupId>org.jboss.errai</groupId>
-            <artifactId>errai-codegen</artifactId>
-            <version>${project.version}</version>
-            <scope>provided</scope>
-        </dependency>
-
-        <!--<dependency>-->
-            <!--<groupId>org.jboss.errai</groupId>-->
-            <!--<artifactId>errai-codegen-gwt</artifactId>-->
-            <!--<version>${project.version}</version>-->
-            <!--<scope>provided</scope>-->
-        <!--</dependency>-->
-
-
-        <dependency>
-            <groupId>javax.enterprise</groupId>
-            <artifactId>cdi-api</artifactId>
-            <version>1.0-SP3</version>
-            <scope>provided</scope>
-        </dependency>
-
-        <dependency>
-            <groupId>com.google.gwt</groupId>
-            <artifactId>gwt-dev</artifactId>
-            <scope>provided</scope>
-        </dependency>
-    </dependencies>
->>>>>>> 7aedb40d
-
 </project>