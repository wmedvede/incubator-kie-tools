--- conflicted
+++ resolved
@@ -27,11 +27,7 @@
     }
     catch (Exception e) {
       // This exception will probably be swallowed by the VM, which is why we print the stack trace here.
-<<<<<<< HEAD
-      System.err.println("Failed to boostrap errai marshalling system!");
-=======
       System.err.println("Failed to bootstrap errai marshalling system!");
->>>>>>> 727a8415
       e.printStackTrace();
       throw new RuntimeException(e);
     }
