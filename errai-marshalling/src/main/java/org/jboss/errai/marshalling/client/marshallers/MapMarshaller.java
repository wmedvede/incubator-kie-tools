--- conflicted
+++ resolved
@@ -42,35 +42,28 @@
 @ClientMarshaller
 @ServerMarshaller
 @AlwaysQualify
-@ImplementationAliases({AbstractMap.class, HashMap.class})
+@ImplementationAliases({ AbstractMap.class, HashMap.class })
 public class MapMarshaller<T extends Map<Object, Object>> implements Marshaller<T> {
   public static final MapMarshaller INSTANCE = new MapMarshaller();
   private static final HashMap[] EMPTY_ARRAY = new HashMap[0];
 
   @Override
   public Class<T> getTypeHandled() {
-    return SimpleTypeLiteral.<T>ofRawType(Map.class).get();
+    return SimpleTypeLiteral.<T> ofRawType(Map.class).get();
+  }
+
+  @Override
+  public T[] getEmptyArray() {
+    return (T[]) EMPTY_ARRAY;
   }
 
   @SuppressWarnings("unchecked")
   @Override
-<<<<<<< HEAD
   public T demarshall(final EJValue o, final MarshallingSession ctx) {
-    return doDemarshall((T) new HashMap<Object, Object>(), o, ctx);
-=======
-  public T[] getEmptyArray() {
-    return (T[]) EMPTY_ARRAY;
-  }
-  
-  @Override
-  public T demarshall(EJValue o, MarshallingSession ctx) {
-    return doDermashall((T) new HashMap(), o, ctx);
->>>>>>> 10784cd3
+    return doDemarshall((T) new HashMap(), o, ctx);
   }
 
-  protected T doDemarshall(final T impl,
-                                             final EJValue o,
-                                             final MarshallingSession ctx) {
+  protected T doDemarshall(final T impl, final EJValue o, final MarshallingSession ctx) {
     final EJObject jsonObject = o.isObject();
 
     Object demarshalledKey, demarshalledValue;
