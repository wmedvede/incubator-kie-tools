/*
 * Copyright 2011 JBoss, by Red Hat, Inc
 *
 * Licensed under the Apache License, Version 2.0 (the "License");
 * you may not use this file except in compliance with the License.
 * You may obtain a copy of the License at
 *
 *    http://www.apache.org/licenses/LICENSE-2.0
 *
 * Unless required by applicable law or agreed to in writing, software
 * distributed under the License is distributed on an "AS IS" BASIS,
 * WITHOUT WARRANTIES OR CONDITIONS OF ANY KIND, either express or implied.
 * See the License for the specific language governing permissions and
 * limitations under the License.
 */

package org.jboss.errai.marshalling.server;

import java.util.Map;

import org.jboss.errai.common.client.protocols.SerializationParts;
import org.jboss.errai.marshalling.client.api.AbstractMarshallingSession;
<<<<<<< HEAD
import org.jboss.errai.marshalling.client.api.Marshaller;

import java.util.Map;
=======
>>>>>>> 3d43a938

/**
 * @author Mike Brock
 */
public class EncodingSession extends AbstractMarshallingSession {
  
  public EncodingSession(final ServerMappingContext context) {
    super(context);
  }

  @Override
  public String determineTypeFor(final String formatType, final Object o) {
    if (o == null) return null;

    if (o instanceof Map) {
      final Map map = (Map) o;
      if (map.containsKey(SerializationParts.ENCODED_TYPE)) {
        return (String) map.get(SerializationParts.ENCODED_TYPE);
      }
      else {
        return Map.class.getName();
      }
    }
    else {
      return o.getClass().getName();
    }
  }
<<<<<<< HEAD

  @Override
  public Marshaller<Object> getMarshallerInstance(final String fqcn) {
    final Marshaller<Object> m = context.getMarshaller(fqcn);
    if (m == null) {
      throw new RuntimeException("no marshaller available for: " + fqcn);
    }
    return m;
  }

  @Override
  public ServerMappingContext getMappingContext() {
    return context;
  }
=======
>>>>>>> 3d43a938
}<|MERGE_RESOLUTION|>--- conflicted
+++ resolved
@@ -20,12 +20,6 @@
 
 import org.jboss.errai.common.client.protocols.SerializationParts;
 import org.jboss.errai.marshalling.client.api.AbstractMarshallingSession;
-<<<<<<< HEAD
-import org.jboss.errai.marshalling.client.api.Marshaller;
-
-import java.util.Map;
-=======
->>>>>>> 3d43a938
 
 /**
  * @author Mike Brock
@@ -41,7 +35,7 @@
     if (o == null) return null;
 
     if (o instanceof Map) {
-      final Map map = (Map) o;
+      Map map = (Map) o;
       if (map.containsKey(SerializationParts.ENCODED_TYPE)) {
         return (String) map.get(SerializationParts.ENCODED_TYPE);
       }
@@ -53,21 +47,4 @@
       return o.getClass().getName();
     }
   }
-<<<<<<< HEAD
-
-  @Override
-  public Marshaller<Object> getMarshallerInstance(final String fqcn) {
-    final Marshaller<Object> m = context.getMarshaller(fqcn);
-    if (m == null) {
-      throw new RuntimeException("no marshaller available for: " + fqcn);
-    }
-    return m;
-  }
-
-  @Override
-  public ServerMappingContext getMappingContext() {
-    return context;
-  }
-=======
->>>>>>> 3d43a938
 }