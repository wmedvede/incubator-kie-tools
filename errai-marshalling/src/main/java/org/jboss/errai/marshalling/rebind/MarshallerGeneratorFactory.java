/*
 * Copyright 2011 JBoss, by Red Hat, Inc
 *
 * Licensed under the Apache License, Version 2.0 (the "License");
 * you may not use this file except in compliance with the License.
 * You may obtain a copy of the License at
 *
 *    http://www.apache.org/licenses/LICENSE-2.0
 *
 * Unless required by applicable law or agreed to in writing, software
 * distributed under the License is distributed on an "AS IS" BASIS,
 * WITHOUT WARRANTIES OR CONDITIONS OF ANY KIND, either express or implied.
 * See the License for the specific language governing permissions and
 * limitations under the License.
 */

package org.jboss.errai.marshalling.rebind;

import org.jboss.errai.codegen.Context;
import org.jboss.errai.codegen.Parameter;
import org.jboss.errai.codegen.Statement;
import org.jboss.errai.codegen.builder.AnonymousClassStructureBuilder;
import org.jboss.errai.codegen.builder.BlockBuilder;
import org.jboss.errai.codegen.builder.ClassStructureBuilder;
import org.jboss.errai.codegen.builder.ConstructorBlockBuilder;
import org.jboss.errai.codegen.meta.MetaClass;
import org.jboss.errai.codegen.meta.MetaClassFactory;
import org.jboss.errai.codegen.util.Bool;
import org.jboss.errai.codegen.util.GenUtil;
import org.jboss.errai.codegen.util.Stmt;
import org.jboss.errai.common.metadata.RebindUtils;
import org.jboss.errai.common.metadata.ScannerSingleton;
import org.jboss.errai.marshalling.client.api.Marshaller;
import org.jboss.errai.marshalling.client.api.MarshallerFactory;
import org.jboss.errai.marshalling.client.api.MarshallingSession;
import org.jboss.errai.marshalling.client.api.annotations.AlwaysQualify;
import org.jboss.errai.marshalling.client.api.json.EJArray;
import org.jboss.errai.marshalling.client.api.json.EJValue;
import org.jboss.errai.marshalling.client.marshallers.QualifyingMarshallerWrapper;
import org.jboss.errai.marshalling.rebind.api.ArrayMarshallerCallback;
import org.jboss.errai.marshalling.rebind.api.GeneratorMappingContext;
import org.jboss.errai.marshalling.rebind.api.MappingStrategy;
import org.jboss.errai.marshalling.rebind.api.MarshallingExtension;
import org.jboss.errai.marshalling.rebind.api.MarshallingExtensionConfigurator;
import org.jboss.errai.marshalling.rebind.api.model.MappingDefinition;
import org.jboss.errai.marshalling.rebind.util.MarshallingGenUtil;
import org.slf4j.Logger;
import org.slf4j.LoggerFactory;

import javax.enterprise.context.Dependent;
import javax.enterprise.util.TypeLiteral;
import java.io.File;
import java.lang.annotation.Annotation;
import java.lang.reflect.Array;
import java.util.HashMap;
import java.util.HashSet;
import java.util.Map;
import java.util.Set;

import static org.jboss.errai.codegen.meta.MetaClassFactory.parameterizedAs;
import static org.jboss.errai.codegen.meta.MetaClassFactory.typeParametersOf;
import static org.jboss.errai.codegen.util.Implementations.autoForLoop;
import static org.jboss.errai.codegen.util.Implementations.autoInitializedField;
import static org.jboss.errai.codegen.util.Implementations.implement;
import static org.jboss.errai.codegen.util.Stmt.loadVariable;
import static org.jboss.errai.marshalling.rebind.util.MarshallingGenUtil.getVarName;

/**
 * @author Mike Brock <cbrock@redhat.com>
 */
public class MarshallerGeneratorFactory {
  private static final String MARSHALLERS_VAR = "marshallers";
  private final MarshallerOutputTarget target;

  private GeneratorMappingContext mappingContext;

  ClassStructureBuilder<?> classStructureBuilder;
  ConstructorBlockBuilder<?> constructor;
  Context classContext;

  private final Set<String> arrayMarshallers = new HashSet<String>();

  private static final Logger log = LoggerFactory.getLogger(MarshallerGeneratorFactory.class);

  long startTime;


  private MarshallerGeneratorFactory(final MarshallerOutputTarget target) {
    this.target = target;
  }

  public static MarshallerGeneratorFactory getFor(final MarshallerOutputTarget target) {
    return new MarshallerGeneratorFactory(target);
  }

  public String generate(final String packageName, final String clazzName) {
    final File fileCacheDir = RebindUtils.getErraiCacheDir();
    final File cacheFile = new File(fileCacheDir.getAbsolutePath() + "/" + clazzName + ".java");

    final String gen;

    log.info("generating marshalling class...");
    final long time = System.currentTimeMillis();
    gen = _generate(packageName, clazzName);
    log.info("generated marshalling class in " + (System.currentTimeMillis() - time) + "ms.");

    if (Boolean.getBoolean("errai.codegen.printOut")) {
      System.out.println(gen);
    }

    RebindUtils.writeStringToFile(cacheFile, gen);

    return gen;
  }

  private String _generate(final String packageName, final String clazzName) {
    startTime = System.currentTimeMillis();

    classStructureBuilder = implement(MarshallerFactory.class, packageName, clazzName);
    classContext = classStructureBuilder.getClassDefinition().getContext();
    mappingContext = new GeneratorMappingContext(classContext, classStructureBuilder.getClassDefinition(),
            classStructureBuilder, new ArrayMarshallerCallback() {
      @Override
      public Statement marshal(final MetaClass type, final Statement value) {
        createDemarshallerIfNeeded(type);
        return value;
      }

      @Override
      public Statement demarshall(final MetaClass type, final Statement value) {
        final String variable = createDemarshallerIfNeeded(type);

        return Stmt.loadVariable(variable).invoke("demarshall", value, Stmt.loadVariable("a1"));
      }

      private String createDemarshallerIfNeeded(final MetaClass type) {
        return addArrayMarshaller(type);
      }
    });

    classStructureBuilder.getClassDefinition().addAnnotation(new Dependent() {
      @Override
      public Class<? extends Annotation> annotationType() {
        return Dependent.class;
      }
    });

    final MetaClass javaUtilMap = MetaClassFactory.get(
            new TypeLiteral<Map<String, Marshaller>>() {
            }
    );

    autoInitializedField(classStructureBuilder, javaUtilMap, MARSHALLERS_VAR, HashMap.class);

    for (final Class<?> extensionClass :
            ScannerSingleton.getOrCreateInstance().getTypesAnnotatedWith(MarshallingExtension.class)) {
      if (!MarshallingExtensionConfigurator.class.isAssignableFrom(extensionClass)) {
        throw new RuntimeException("class " + extensionClass.getName() + " is not a valid marshalling extension. " +
                "marshalling extensions should implement: " + MarshallingExtensionConfigurator.class.getName());
      }

      try {
        final MarshallingExtensionConfigurator configurator
                = extensionClass.asSubclass(MarshallingExtensionConfigurator.class).newInstance();

        configurator.configure(mappingContext);
      }
      catch (Exception e) {
        throw new RuntimeException("error loading marshalling extension: " + extensionClass.getName(), e);
      }
    }

    constructor = classStructureBuilder.publicConstructor();

    for (final MetaClass cls : mappingContext.getDefinitionsFactory().getExposedClasses()) {
      final String clsName = cls.getFullyQualifiedName();

      if (!mappingContext.getDefinitionsFactory().hasDefinition(clsName)) {
        continue;
      }

      final Class<? extends Marshaller> marshallerCls = mappingContext.getDefinitionsFactory().getDefinition(clsName)
              .getClientMarshallerClass();

      if (marshallerCls == null) {
        continue;
      }

      final String varName = getVarName(clsName);

      if (marshallerCls.isAnnotationPresent(AlwaysQualify.class)) {
        classStructureBuilder.privateField(varName,
                MetaClassFactory.parameterizedAs(QualifyingMarshallerWrapper.class,
                        MetaClassFactory.typeParametersOf(cls)))
                .finish();

        constructor.append(Stmt.create(classContext)
                .loadVariable(varName).assignValue(
                        Stmt.newObject(QualifyingMarshallerWrapper.class)
                                .withParameters(Stmt.newObject(marshallerCls))));
      }
      else {
        classStructureBuilder.privateField(varName, marshallerCls).finish();

        constructor.append(Stmt.create(classContext)
                .loadVariable(varName).assignValue(Stmt.newObject(marshallerCls)));
      }

      constructor.append(Stmt.create(classContext).loadVariable(MARSHALLERS_VAR)
              .invoke("put", clsName, loadVariable(varName)));

      for (final Map.Entry<String, String> aliasEntry :
              mappingContext.getDefinitionsFactory().getMappingAliases().entrySet()) {

        if (aliasEntry.getValue().equals(clsName)) {
          constructor.append(Stmt.create(classContext).loadVariable(MARSHALLERS_VAR)
                  .invoke("put", aliasEntry.getKey(), loadVariable(varName)));
        }
      }
    }

    generateMarshallers();

    classStructureBuilder.publicMethod(parameterizedAs(Marshaller.class, typeParametersOf(Object.class)),
            "getMarshaller").parameters(String.class, String.class)
            .body()
            .append(loadVariable(MARSHALLERS_VAR).invoke("get", loadVariable("a1")).returnValue())
            .finish();

<<<<<<< HEAD
    for (MetaClass arrayType : MarshallingGenUtil.getDefaultArrayMarshallers()) {
=======
    for (final MetaClass arrayType : MarshallingGenUtil.getDefaultArrayMarshallers()) {
>>>>>>> 727a8415
      addArrayMarshaller(arrayType);
    }

    return classStructureBuilder.toJavaString();
  }

  private void generateMarshallers() {
    final Set<MetaClass> exposed = mappingContext.getDefinitionsFactory().getExposedClasses();

    for (final MetaClass clazz : exposed) {
      mappingContext.registerGeneratedMarshaller(clazz.getFullyQualifiedName());
    }

    for (final MetaClass clazz : exposed) {
      final MappingDefinition definition = mappingContext.getDefinitionsFactory().getDefinition(clazz);
      if (definition.getClientMarshallerClass() != null || definition.alreadyGenerated()) {
        continue;
      }

      final Statement marshaller = marshal(clazz);
      final MetaClass type = marshaller.getType();
      final String varName = getVarName(clazz);

      classStructureBuilder.privateField(varName, type).finish();

      if (clazz.isAnnotationPresent(AlwaysQualify.class)) {
        constructor.append(loadVariable(varName).assignValue(
                Stmt.newObject(QualifyingMarshallerWrapper.class).withParameters(marshaller)));
      }
      else {
        constructor.append(loadVariable(varName).assignValue(marshaller));
      }


      constructor.append(Stmt.create(classContext).loadVariable(MARSHALLERS_VAR)
              .invoke("put", clazz.getFullyQualifiedName(), loadVariable(varName)));

      if (!clazz.getFullyQualifiedName().equals(clazz.getCanonicalName())) {
        constructor.append(Stmt.create(classContext).loadVariable(MARSHALLERS_VAR)
                .invoke("put", clazz.getCanonicalName(), loadVariable(varName)));
      }

      for (final Map.Entry<String, String> aliasEntry :
              mappingContext.getDefinitionsFactory().getMappingAliases().entrySet()) {

        if (aliasEntry.getValue().equals(clazz.getFullyQualifiedName())) {
          constructor.append(Stmt.create(classContext).loadVariable(MARSHALLERS_VAR)
                  .invoke("put", aliasEntry.getKey(), loadVariable(varName)));
        }
      }
    }

    constructor.finish();
  }

  private Statement marshal(final MetaClass cls) {
    final MappingStrategy strategy = MappingStrategyFactory
            .createStrategy(target == MarshallerOutputTarget.GWT, mappingContext, cls);
    if (strategy == null) {
      throw new RuntimeException("no available marshaller for class: " + cls.getFullyQualifiedName());
    }
    return strategy.getMapper().getMarshaller();
  }

  private String addArrayMarshaller(final MetaClass type) {
    final String varName = getVarName(type);

    if (!arrayMarshallers.contains(varName)) {
      final Statement marshaller = generateArrayMarshaller(type);

      classStructureBuilder.privateField(varName,
              MetaClassFactory.parameterizedAs(QualifyingMarshallerWrapper.class,
                      MetaClassFactory.typeParametersOf(type)))
              .finish();

      constructor.append(loadVariable(varName).assignValue(
              Stmt.newObject(QualifyingMarshallerWrapper.class)
                      .withParameters(marshaller)));

      constructor.append(Stmt.create(classContext).loadVariable(MARSHALLERS_VAR)
              .invoke("put", type.getFullyQualifiedName(), loadVariable(varName)));


      arrayMarshallers.add(varName);
    }

    return varName;
  }

  private Statement generateArrayMarshaller(final MetaClass arrayType) {
    MetaClass toMap = arrayType;
    while (toMap.isArray()) {
      toMap = toMap.getComponentType();
    }
    
    final int dimensions = GenUtil.getArrayDimensions(arrayType);

    final AnonymousClassStructureBuilder classStructureBuilder
            = Stmt.create(mappingContext.getCodegenContext())
            .newObject(parameterizedAs(Marshaller.class, typeParametersOf(arrayType))).extend();

    classStructureBuilder.publicOverridesMethod("getTypeHandled")
            .append(Stmt.load(toMap).returnValue())
            .finish();
    
    Class<?> arrayOfArrayType = Array.newInstance(arrayType.asClass(), 0).getClass();
    classStructureBuilder.publicMethod(arrayOfArrayType, "getEmptyArray")
            .append(Stmt.throw_(UnsupportedOperationException.class, "Not implemented!"))
            .finish();

    final BlockBuilder<?> bBuilder = classStructureBuilder.publicOverridesMethod("demarshall",
            Parameter.of(EJValue.class, "a0"), Parameter.of(MarshallingSession.class, "a1"));

    bBuilder.append(
            Stmt.if_(Bool.isNull(loadVariable("a0")))
                    .append(Stmt.load(null).returnValue())
                    .finish()
                    .else_()
                    .append(Stmt.declareVariable(EJArray.class).named("arr")
                            .initializeWith(Stmt.loadVariable("a0").invoke("isArray")))
                    .append(Stmt.nestedCall(Stmt.loadVariable("this")).invoke("_demarshall" + dimensions,
                            loadVariable("arr"), loadVariable("a1")).returnValue())
                    .finish());
    bBuilder.finish();

    arrayDemarshallCode(toMap, dimensions, classStructureBuilder);

    final BlockBuilder<?> marshallMethodBlock = classStructureBuilder.publicOverridesMethod("marshall",
            Parameter.of(toMap.asArrayOf(dimensions), "a0"), Parameter.of(MarshallingSession.class, "a1"));

    marshallMethodBlock.append(
            Stmt.if_(Bool.isNull(loadVariable("a0")))
                    .append(Stmt.load(null).returnValue())
                    .finish()
                    .else_()
                    .append(Stmt.nestedCall(Stmt.loadVariable("this")).invoke("_marshall" + dimensions,
                            loadVariable("a0"), loadVariable("a1")).returnValue())
                    .finish()
    );

    marshallMethodBlock.finish();

    return classStructureBuilder.finish();
  }

  private void arrayDemarshallCode(final MetaClass toMap,
                                   final int dim,
                                   final AnonymousClassStructureBuilder anonBuilder) {

    final Object[] dimParms = new Object[dim];
    dimParms[0] = Stmt.loadVariable("a0").invoke("size");

    final MetaClass arrayType = toMap.asArrayOf(dim);

    MetaClass outerType = toMap.getOuterComponentType();
    if (!outerType.isArray() && outerType.isPrimitive()) {
      outerType = outerType.asBoxed();
    }

    String marshallerVarName;
    if (DefinitionsFactorySingleton.get().shouldUseObjectMarshaller(toMap)) {
      marshallerVarName = getVarName(MetaClassFactory.get(Object.class));
    } 
    else {
      marshallerVarName = getVarName(toMap);
    }
    
    final Statement demarshallerStatement = Stmt.castTo(toMap.asBoxed().asClass(), 
            Stmt.loadVariable(marshallerVarName).invoke("demarshall", loadVariable("a0")
                    .invoke("get", loadVariable("i")), Stmt.loadVariable("a1")));

    final Statement outerAccessorStatement =
            loadVariable("newArray", loadVariable("i"))
                    .assignValue(demarshallerStatement);


    final BlockBuilder<?> dmBuilder =
            anonBuilder.privateMethod(arrayType, "_demarshall" + dim)
                    .parameters(EJArray.class, MarshallingSession.class).body();

    dmBuilder.append(Stmt
            .declareVariable(arrayType).named("newArray")
            .initializeWith(Stmt.newArray(toMap, dimParms)));

    dmBuilder.append(autoForLoop("i", Stmt.loadVariable("newArray").loadField("length"))
            .append(dim == 1 ? outerAccessorStatement
                    : loadVariable("newArray", loadVariable("i")).assignValue(
                    Stmt.loadVariable("this").invoke(
                            "_demarshall" + (dim - 1),
                            Stmt.loadVariable("a0").invoke("get", Stmt.loadVariable("i")).invoke("isArray"),
                            Stmt.loadVariable("a1"))))

            .finish())
            .append(Stmt.loadVariable("newArray").returnValue());


    dmBuilder.finish();

    final BlockBuilder<?> mBuilder = anonBuilder.privateMethod(String.class, "_marshall" + dim)
            .parameters(arrayType, MarshallingSession.class).body();

    mBuilder.append(Stmt.declareVariable(StringBuilder.class).named("sb")
            .initializeWith(Stmt.newObject(StringBuilder.class).withParameters("[")))
            .append(autoForLoop("i", Stmt.loadVariable("a0").loadField("length"))
                    .append(Stmt.if_(Bool.greaterThan(Stmt.loadVariable("i"), 0))
                            .append(Stmt.loadVariable("sb").invoke("append", ",")).finish())
                    .append(Stmt.loadVariable("sb").invoke("append", dim == 1 ?
                            Stmt.loadVariable(MarshallingGenUtil.getVarName(MetaClassFactory.get(Object.class)))
                                    .invoke("marshall",
                                            Stmt.loadVariable("a0", Stmt.loadVariable("i")),
                                            Stmt.loadVariable("a1"))
                            :
                            Stmt.loadVariable("this").invoke(
                                    "_marshall" + (dim - 1), Stmt.loadVariable("a0", Stmt.loadVariable("i")), loadVariable("a1"))))
                    .finish())
            .append(Stmt.loadVariable("sb").invoke("append", "]").invoke("toString").returnValue())
            .finish();

    if (dim > 1) {
      arrayDemarshallCode(toMap, dim - 1, anonBuilder);
    }
  }
}<|MERGE_RESOLUTION|>--- conflicted
+++ resolved
@@ -227,11 +227,7 @@
             .append(loadVariable(MARSHALLERS_VAR).invoke("get", loadVariable("a1")).returnValue())
             .finish();
 
-<<<<<<< HEAD
-    for (MetaClass arrayType : MarshallingGenUtil.getDefaultArrayMarshallers()) {
-=======
     for (final MetaClass arrayType : MarshallingGenUtil.getDefaultArrayMarshallers()) {
->>>>>>> 727a8415
       addArrayMarshaller(arrayType);
     }
 
