--- conflicted
+++ resolved
@@ -94,19 +94,11 @@
     else if (o.isString() != null) {
       return o.isString().stringValue();
     }
-<<<<<<< HEAD
-    else if (o.isBoolean() != null ) {
+    else if (o.isBoolean() != null) {
       return o.isBoolean().booleanValue();
     }
-    else if (o.isNumber() != null ) {
+    else if (o.isNumber() != null) {
       return o.isNumber().doubleValue();
-=======
-    else if (o.isBoolean() !=null ) {
-    	return o.isBoolean().booleanValue();
-    }
-    else if (o.isNumber() != null ) {
-    	return o.isNumber().doubleValue();
->>>>>>> 5a075f10
     }
 
     return null;
