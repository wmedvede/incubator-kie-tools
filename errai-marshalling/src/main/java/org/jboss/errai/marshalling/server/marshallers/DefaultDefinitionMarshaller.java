/*
 * Copyright 2011 JBoss, by Red Hat, Inc
 *
 * Licensed under the Apache License, Version 2.0 (the "License");
 * you may not use this file except in compliance with the License.
 * You may obtain a copy of the License at
 *
 *    http://www.apache.org/licenses/LICENSE-2.0
 *
 * Unless required by applicable law or agreed to in writing, software
 * distributed under the License is distributed on an "AS IS" BASIS,
 * WITHOUT WARRANTIES OR CONDITIONS OF ANY KIND, either express or implied.
 * See the License for the specific language governing permissions and
 * limitations under the License.
 */

package org.jboss.errai.marshalling.server.marshallers;

import java.io.ByteArrayOutputStream;
import java.io.IOException;
import java.io.OutputStream;
<<<<<<< HEAD
import java.lang.reflect.Constructor;
=======
import java.lang.reflect.Array;
>>>>>>> 10784cd3
import java.lang.reflect.Field;
import java.lang.reflect.Method;
import java.nio.charset.Charset;

import org.jboss.errai.codegen.meta.MetaField;
import org.jboss.errai.codegen.meta.MetaMethod;
import org.jboss.errai.common.client.protocols.SerializationParts;
import org.jboss.errai.marshalling.client.api.Marshaller;
import org.jboss.errai.marshalling.client.api.MarshallingSession;
import org.jboss.errai.marshalling.client.api.exceptions.MarshallingException;
import org.jboss.errai.marshalling.client.api.json.EJObject;
import org.jboss.errai.marshalling.client.api.json.EJValue;
import org.jboss.errai.marshalling.client.util.MarshallUtil;
import org.jboss.errai.marshalling.client.util.NumbersUtils;
import org.jboss.errai.marshalling.rebind.DefinitionsFactory;
import org.jboss.errai.marshalling.rebind.api.model.ConstructorMapping;
import org.jboss.errai.marshalling.rebind.api.model.FactoryMapping;
import org.jboss.errai.marshalling.rebind.api.model.InstantiationMapping;
import org.jboss.errai.marshalling.rebind.api.model.Mapping;
import org.jboss.errai.marshalling.rebind.api.model.MappingDefinition;
import org.jboss.errai.marshalling.rebind.api.model.MemberMapping;
import org.jboss.errai.marshalling.server.EncodingSession;
import org.jboss.errai.marshalling.server.MappingContextSingleton;
import org.jboss.errai.marshalling.server.api.ServerMarshaller;
import org.mvel2.DataConversion;

/**
 * @author Mike Brock
 */
public class DefaultDefinitionMarshaller implements ServerMarshaller<Object> {
  static final Charset UTF_8 = Charset.forName("UTF-8");

  private final MappingDefinition definition;

<<<<<<< HEAD
  public DefaultDefinitionMarshaller(final MappingDefinition definition) {
=======
  private final MappingDefinition definition;

  public DefaultDefinitionMarshaller(MappingDefinition definition) {
>>>>>>> 10784cd3
    this.definition = definition;
  }

  public static void setProperty(Object i, Field f, Object v) {
    try {
      f.setAccessible(true);
      f.set(i, DataConversion.convert(v, f.getType()));
    }
    catch (Exception e) {
      throw new RuntimeException("could not set field (inst=" + i + "; field=" + f + "; val=" + v + ")", e);
    }
  }

  @Override
  public Class<Object> getTypeHandled() {
    return (Class<Object>) definition.getMappingClass().asClass();
  }
  
  @Override
  public Object[] getEmptyArray() {
    return (Object[]) Array.newInstance(getTypeHandled(), 0);
  }

  @Override
  public Object demarshall(EJValue o, MarshallingSession ctx) {
    try {
      if (o.isObject() != null) {
        final EJObject oMap = o.isObject();
        final Object newInstance;

        if (MarshallUtil.isEncodedObject(oMap)) {
          if (MarshallUtil.isEncodedNumeric(oMap)) {
            return NumbersUtils.getEncodedNumber(oMap);
          }

          final String objID = oMap.get(SerializationParts.OBJECT_ID).isString().stringValue();

          if (ctx.hasObject(objID)) {
            newInstance = ctx.getObject(Object.class, objID);

            /**
             * If this only contains 2 fields, it is only a graph reference.
             */
            if (oMap.size() == 2) {
              return newInstance;
            }
          }
          else {
            /**
             * Check to see if this object is instantiate only... meaning it has no fields to marshall.
             */
            if (oMap.containsKey(SerializationParts.INSTANTIATE_ONLY)) {
              newInstance = getTypeHandled().newInstance();
              ctx.recordObject(objID, newInstance);
              return newInstance;
            }

            final InstantiationMapping cMapping = definition.getInstantiationMapping();
            final Object[] parms = new Object[cMapping.getMappings().length];
            final Class[] targetTypes = cMapping.getSignature();

            int i = 0;
            for (final Mapping mapping : cMapping.getMappings()) {
              Marshaller<Object> marshaller = ctx.getMarshallerInstance(mapping.getType().getFullyQualifiedName());
              parms[i] = DataConversion.convert(
                      marshaller.demarshall(oMap.get(mapping.getKey()), ctx), targetTypes[i++]);
            }

            if (cMapping instanceof ConstructorMapping) {
              final Constructor constructor = ((ConstructorMapping) cMapping).getMember().asConstructor();
              constructor.setAccessible(true);
              newInstance = constructor.newInstance(parms);
            }
            else {
              newInstance = ((FactoryMapping) cMapping).getMember().asMethod().invoke(null, parms);
            }

            ctx.recordObject(objID, newInstance);
          }

          for (MemberMapping mapping : definition.getWritableMemberMappings()) {
            final EJValue o1 = oMap.get(mapping.getKey());

            if (!o1.isNull()) {
              final Marshaller<Object> marshaller
                      = ctx.getMarshallerInstance(mapping.getType().getFullyQualifiedName());

              if (mapping.getBindingMember() instanceof MetaField) {
                final MetaField f = (MetaField) mapping.getBindingMember();

                setProperty(newInstance, f.asField(),
                        marshaller.demarshall(o1, ctx));
              }
              else {
                final Method m = ((MetaMethod) mapping.getBindingMember()).asMethod();

                m.invoke(newInstance, DataConversion.convert(
                        marshaller.demarshall(o1, ctx),
                        m.getParameterTypes()[0]));
              }
            }
          }

          return newInstance;
        }
        else if (oMap.containsKey(SerializationParts.ENUM_STRING_VALUE)) {
          return Enum.valueOf(getClassReference(oMap),
                  oMap.get(SerializationParts.ENUM_STRING_VALUE).isString().stringValue());
        }
        else {
          throw new RuntimeException("bad payload");
        }
      }
      else {
        return o.getRawValue();
      }
    }
    catch (Exception e) {
      throw new MarshallingException("Failed to demarshall an instance of " + definition.getMappingClass(), e);
    }
  }

  @Override
  public String marshall(Object o, MarshallingSession ctx) {
    final ByteArrayOutputStream byteArrayOutputStream = new ByteArrayOutputStream(1024);
    try {
      marshall(byteArrayOutputStream, o, ctx);
      return new String(byteArrayOutputStream.toByteArray());
    }
    catch (Exception e) {
      throw new RuntimeException(e);
    }
  }


  @Override
  public void marshall(final OutputStream outstream, Object o, MarshallingSession mSession) throws IOException {

    if (o == null) {
      outstream.write("null".getBytes(UTF_8));
      return;
    }

    final EncodingSession ctx = (EncodingSession) mSession;
    final Class cls = o.getClass();

    if (definition.getMappingClass().isEnum()) {
      Enum enumer = (Enum) o;

      outstream.write(("{\"" + SerializationParts.ENCODED_TYPE + "\":\""
              + enumer.getDeclaringClass().getName() + "\""
              + ",\"" + SerializationParts.ENUM_STRING_VALUE + "\":\"" + enumer.name() + "\"}")
              .getBytes(UTF_8));

      return;
    }

    final boolean enc = ctx.hasObject(o);
    final String hash = ctx.getObject(o);

    if (enc) {
      /**
       * If this object is referencing a duplicate object in the graph, we only provide an ID reference.
       */

      outstream.write(("{\"" + SerializationParts.ENCODED_TYPE + "\":\"" + cls.getName()
              + "\",\"" + SerializationParts.OBJECT_ID + "\":\"" + hash + "\"}").getBytes(UTF_8));

      return;
    }

    int i = 0;
    boolean first = true;

    outstream.write(("{\"" + SerializationParts.ENCODED_TYPE + "\":\"" + cls.getName() + "\",\""
            + SerializationParts.OBJECT_ID + "\":\"" + hash + "\",").getBytes(UTF_8));

    for (MemberMapping mapping : definition.getReadableMemberMappings()) {
      if (!first) {
        outstream.write(',');
      }

      i++;
      Object v;

      if (mapping.getReadingMember() instanceof MetaField) {
        Field field = ((MetaField) mapping.getReadingMember()).asField();
        field.setAccessible(true);

        try {
          v = field.get(o);
        }
        catch (Exception e) {
          throw new RuntimeException("error accessing field: " + field, e);
        }
      }
      else {
        Method method = ((MetaMethod) mapping.getReadingMember()).asMethod();
        method.setAccessible(true);

        try {
          v = method.invoke(o);
        }
        catch (Exception e) {
          throw new RuntimeException("error calling getter: " + method, e);
        }
      }

      outstream.write(("\"" + mapping.getKey() + "\"").getBytes(UTF_8));
      outstream.write(':');

      if (v == null) {
        outstream.write("null".getBytes(UTF_8));
      }
      else {
        final DefinitionsFactory definitionsFactory = MappingContextSingleton.get().getDefinitionsFactory();

        if (definitionsFactory == null) {
          throw new RuntimeException("definition factory is null!");
        }

        final MappingDefinition definition1 = definitionsFactory.getDefinition(mapping.getType());

        if (definition1 == null) {
          throw new RuntimeException("no mapping definition for: " + mapping.getType().getFullyQualifiedName());
        }

        final Marshaller<Object> marshallerInstance = definition1.getMarshallerInstance();

        if (marshallerInstance == null) {
          throw new RuntimeException("no marshaller instance for: " + mapping.getType().getFullyQualifiedName());
        }

        outstream.write(
                marshallerInstance.marshall(v, ctx)
                        .getBytes(UTF_8)
        );
      }

      first = false;
    }

    if (i == 0) {
      outstream.write(("\"" + SerializationParts.INSTANTIATE_ONLY + "\":true").getBytes(UTF_8));
    }

    outstream.write('}');
  }

  public static Class getClassReference(EJObject oMap) {
    try {
      return Thread.currentThread().getContextClassLoader()
              .loadClass(oMap.get(SerializationParts.ENCODED_TYPE).isString().stringValue());
    }
    catch (ClassNotFoundException e) {
      throw new RuntimeException("could not instantiate class", e);
    }
  }
}<|MERGE_RESOLUTION|>--- conflicted
+++ resolved
@@ -19,11 +19,8 @@
 import java.io.ByteArrayOutputStream;
 import java.io.IOException;
 import java.io.OutputStream;
-<<<<<<< HEAD
+import java.lang.reflect.Array;
 import java.lang.reflect.Constructor;
-=======
-import java.lang.reflect.Array;
->>>>>>> 10784cd3
 import java.lang.reflect.Field;
 import java.lang.reflect.Method;
 import java.nio.charset.Charset;
@@ -58,13 +55,7 @@
 
   private final MappingDefinition definition;
 
-<<<<<<< HEAD
   public DefaultDefinitionMarshaller(final MappingDefinition definition) {
-=======
-  private final MappingDefinition definition;
-
-  public DefaultDefinitionMarshaller(MappingDefinition definition) {
->>>>>>> 10784cd3
     this.definition = definition;
   }
 
