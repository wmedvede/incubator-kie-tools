--- conflicted
+++ resolved
@@ -18,13 +18,8 @@
 
 import static org.jboss.errai.config.rebind.EnvUtil.getEnvironmentConfig;
 
-<<<<<<< HEAD
-import com.google.common.collect.HashMultimap;
-import com.google.common.collect.Multimap;
-=======
 import java.util.*;
 
->>>>>>> 852acdd5
 import org.jboss.errai.codegen.meta.MetaClass;
 import org.jboss.errai.codegen.meta.MetaClassFactory;
 import org.jboss.errai.common.client.api.annotations.Portable;
@@ -51,16 +46,8 @@
 import org.slf4j.Logger;
 import org.slf4j.LoggerFactory;
 
-import java.util.ArrayList;
-import java.util.Collection;
-import java.util.Collections;
-import java.util.HashMap;
-import java.util.HashSet;
-import java.util.Iterator;
-import java.util.List;
-import java.util.Map;
-import java.util.Set;
-import java.util.concurrent.ConcurrentHashMap;
+import com.google.common.collect.HashMultimap;
+import com.google.common.collect.Multimap;
 
 /**
  * The default implementation of {@link DefinitionsFactory}. This implementation covers the detection and mapping of
@@ -69,30 +56,20 @@
  * @author Mike Brock
  */
 public class DefinitionsFactoryImpl implements DefinitionsFactory {
-<<<<<<< HEAD
   private final Set<MetaClass> exposedClasses
-      = Collections.newSetFromMap(new ConcurrentHashMap<MetaClass, Boolean>());
-=======
-  private final Set<MetaClass> exposedClasses = new LinkedHashSet<MetaClass>();
->>>>>>> 852acdd5
+      = Collections.newSetFromMap(new LinkedHashMap<MetaClass, Boolean>());
 
   /**
    * Map of aliases to the mapped marshalling type.
    */
-<<<<<<< HEAD
   private final Map<String, String> mappingAliases
-      = new HashMap<String, String>();
+      = new LinkedHashMap<String, String>();
 
   private final Set<MetaClass> arraySignatures
-      = new HashSet<MetaClass>();
+      = new LinkedHashSet<MetaClass>();
 
   private final Map<String, MappingDefinition> mappingDefinitions
-      = new HashMap<String, MappingDefinition>();
-=======
-  private final Map<String, String> mappingAliases = new LinkedHashMap<String, String>();
-
-  private final Map<String, MappingDefinition> MAPPING_DEFINITIONS = new LinkedHashMap<String, MappingDefinition>();
->>>>>>> 852acdd5
+      = new LinkedHashMap<String, MappingDefinition>();
 
   private final Logger log = LoggerFactory.getLogger(MarshallerGeneratorFactory.class);
 
@@ -310,8 +287,6 @@
       }
     }
 
-<<<<<<< HEAD
-    exposedClasses.add(MetaClassFactory.get(Object.class));
 
     exposedClasses.addAll(envExposedClasses);
 
@@ -320,10 +295,6 @@
     configuredMappingAliases.putAll(defaultMappingAliases());
 
     mappingAliases.putAll(configuredMappingAliases);
-=======
-    exposedClasses.addAll(getEnvironmentConfig().getExposedClasses());
-    mappingAliases.putAll(getEnvironmentConfig().getMappingAliases());
->>>>>>> 852acdd5
 
     final Map<MetaClass, MetaClass> aliasToMarshaller = new HashMap<MetaClass, MetaClass>();
 
