<?xml version="1.0" encoding="UTF-8"?>
<project xmlns="http://maven.apache.org/POM/4.0.0" xmlns:xsi="http://www.w3.org/2001/XMLSchema-instance"
  xsi:schemaLocation="http://maven.apache.org/POM/4.0.0 http://maven.apache.org/xsd/maven-4.0.0.xsd">
  <modelVersion>4.0.0</modelVersion>
  <name>Errai::Marshalling</name>
  <artifactId>errai-marshalling</artifactId>
  <packaging>jar</packaging>

  <parent>
    <groupId>org.jboss.errai</groupId>
    <artifactId>errai-parent</artifactId>
<<<<<<< HEAD
    <version>3.2.2-SNAPSHOT</version>
=======
    <version>4.0.0-SNAPSHOT</version>
>>>>>>> 8cc5e48e
    <relativePath>../pom.xml</relativePath>
  </parent>

  <dependencies>
    <dependency>
      <groupId>org.jboss.errai</groupId>
      <artifactId>errai-common</artifactId>
    </dependency>
    <dependency>
      <groupId>org.jboss.errai</groupId>
      <artifactId>errai-config</artifactId>
    </dependency>
    <dependency>
      <groupId>org.jboss.errai</groupId>
      <artifactId>errai-codegen</artifactId>
    </dependency>
    <dependency>
      <groupId>org.jboss.errai</groupId>
      <artifactId>errai-codegen-gwt</artifactId>
    </dependency>
    <dependency>
      <groupId>com.google.inject</groupId>
      <artifactId>guice</artifactId>
      <scope>provided</scope>
    </dependency>
    <dependency>
      <groupId>javax.inject</groupId>
      <artifactId>javax.inject</artifactId>
    </dependency>    
    <dependency>
      <groupId>javax.enterprise</groupId>
      <artifactId>cdi-api</artifactId>
    </dependency>

    <dependency>
      <groupId>com.google.gwt</groupId>
      <artifactId>gwt-user</artifactId>
      <!-- This should not be packaged with the Errai Distro. There are no 
        runtime dependencies on it and it breaks deployment on JBoss AS and Tomcat -->
      <scope>provided</scope>
    </dependency>
    <dependency>
      <groupId>com.google.gwt</groupId>
      <artifactId>gwt-dev</artifactId>
      <!-- This should not be packaged with the Errai Distro. There are no 
        runtime dependencies on it and it breaks deployment on JBoss AS and Tomcat -->
      <scope>provided</scope>
    </dependency>

  </dependencies>
</project><|MERGE_RESOLUTION|>--- conflicted
+++ resolved
@@ -9,11 +9,7 @@
   <parent>
     <groupId>org.jboss.errai</groupId>
     <artifactId>errai-parent</artifactId>
-<<<<<<< HEAD
-    <version>3.2.2-SNAPSHOT</version>
-=======
     <version>4.0.0-SNAPSHOT</version>
->>>>>>> 8cc5e48e
     <relativePath>../pom.xml</relativePath>
   </parent>
 
