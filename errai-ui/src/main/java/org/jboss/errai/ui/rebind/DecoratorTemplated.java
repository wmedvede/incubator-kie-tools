--- conflicted
+++ resolved
@@ -75,80 +75,77 @@
  * @author Christian Sadilek <csadilek@redhat.com>
  */
 @CodeDecorator
-public class DecoratorTemplated extends IOCDecoratorExtension<Templated>
-{
-   private static final String CONSTRUCTED_TEMPLATE_SET_KEY = "constructedTemplate";
-
-   public DecoratorTemplated(Class<Templated> decoratesWith)
-   {
-      super(decoratesWith);
-   }
-
-   @Override
-   public List<? extends Statement> generateDecorator(InjectableInstance<Templated> ctx)
-   {
-
-      MetaClass declaringClass = ctx.getEnclosingType();
-
-      if (!declaringClass.isAssignableTo(Composite.class)) {
-         throw new GenerationException("@Templated class [" + declaringClass.getFullyQualifiedName()
+public class DecoratorTemplated extends IOCDecoratorExtension<Templated> {
+  private static final String CONSTRUCTED_TEMPLATE_SET_KEY = "constructedTemplate";
+
+  public DecoratorTemplated(Class<Templated> decoratesWith) {
+    super(decoratesWith);
+  }
+
+  @Override
+  public List<? extends Statement> generateDecorator(InjectableInstance<Templated> ctx) {
+
+    MetaClass declaringClass = ctx.getEnclosingType();
+
+    if (!declaringClass.isAssignableTo(Composite.class)) {
+      throw new GenerationException("@Templated class [" + declaringClass.getFullyQualifiedName()
                   + "] must extend base class [" + Composite.class.getName() + "].");
-      }
-
-      for (MetaField field : declaringClass.getFields()) {
-         if (field.isAnnotationPresent(DataField.class)
+    }
+
+    for (MetaField field : declaringClass.getFields()) {
+      if (field.isAnnotationPresent(DataField.class)
                   || field.getType().getErased().equals(MetaClassFactory.get(DataBinder.class))) {
-            ctx.getInjectionContext().addExposedField(field, PrivateAccessType.Both);
-         }
-      }
-
-      MetaClass callbackMetaClass = MetaClassFactory.parameterizedAs(InitializationCallback.class,
+        ctx.getInjectionContext().addExposedField(field, PrivateAccessType.Both);
+      }
+    }
+
+    MetaClass callbackMetaClass = MetaClassFactory.parameterizedAs(InitializationCallback.class,
                MetaClassFactory.typeParametersOf(declaringClass));
-      BlockBuilder<AnonymousClassStructureBuilder> builder = ObjectBuilder.newInstanceOf(callbackMetaClass).extend()
+    BlockBuilder<AnonymousClassStructureBuilder> builder = ObjectBuilder.newInstanceOf(callbackMetaClass).extend()
                .publicOverridesMethod("init", Parameter.of(declaringClass, "obj"));
 
+    /*
+     * Do the work
+     */
+    generateTemplatedInitialization(ctx, builder);
+
+    return Collections.singletonList(Stmt.loadVariable("context").invoke("addInitializationCallback",
+               Refs.get(ctx.getInjector().getInstanceVarName()), builder.finish().finish()));
+  }
+
+  /**
+   * Generate the actual construction logic for our {@link Templated} component
+   */
+  @SuppressWarnings("serial")
+  private void generateTemplatedInitialization(InjectableInstance<Templated> ctx,
+            BlockBuilder<AnonymousClassStructureBuilder> builder) {
+
+    Map<MetaClass, BuildMetaClass> constructed = getConstructedTemplateTypes(ctx);
+
+    MetaClass declaringClass = ctx.getEnclosingType();
+    if (!constructed.containsKey(declaringClass)) {
+
       /*
-       * Do the work
+       * Generate this component's ClientBundle resource if necessary
        */
-      generateTemplatedInitialization(ctx, builder);
-
-      return Collections.singletonList(Stmt.loadVariable("context").invoke("addInitializationCallback",
-               Refs.get(ctx.getInjector().getInstanceVarName()), builder.finish().finish()));
-   }
-
-   /**
-    * Generate the actual construction logic for our {@link Templated} component
-    */
-   @SuppressWarnings("serial")
-   private void generateTemplatedInitialization(InjectableInstance<Templated> ctx,
-            BlockBuilder<AnonymousClassStructureBuilder> builder)
-   {
-
-      Map<MetaClass, BuildMetaClass> constructed = getConstructedTemplateTypes(ctx);
-
-      MetaClass declaringClass = ctx.getEnclosingType();
-      if (!constructed.containsKey(declaringClass)) {
-
-         /*
-          * Generate this component's ClientBundle resource if necessary
-          */
-         generateTemplateResourceInterface(ctx, declaringClass);
-
-         /*
-          * Instantiate the ClientBundle Template resource
-          */
-         String templateVarName = InjectUtil.getUniqueVarName();
-         builder.append(Stmt
+      generateTemplateResourceInterface(ctx, declaringClass);
+
+      /*
+       * Instantiate the ClientBundle Template resource
+       */
+      String templateVarName = InjectUtil.getUniqueVarName();
+      builder
+          .append(Stmt
                   .declareVariable(getConstructedTemplateTypes(ctx).get(declaringClass))
                   .named(templateVarName)
                   .initializeWith(
                            Stmt.invokeStatic(GWT.class, "create", getConstructedTemplateTypes(ctx).get(declaringClass))));
 
-         /*
-          * Get root Template Element
-          */
-         String rootTemplateElementVarName = InjectUtil.getUniqueVarName();
-         builder.append(Stmt
+      /*
+       * Get root Template Element
+       */
+      String rootTemplateElementVarName = InjectUtil.getUniqueVarName();
+      builder.append(Stmt
                   .declareVariable(Element.class)
                   .named(rootTemplateElementVarName)
                   .initializeWith(
@@ -156,339 +153,244 @@
                                     .loadVariable(templateVarName).invoke("getContents").invoke("getText"),
                                     getTemplateFragmentName(declaringClass))));
 
-         Statement rootTemplateElement = Stmt.loadVariable(rootTemplateElementVarName);
-
-         /*
-          * Get a reference to the actual Composite component being created
-          */
-         Statement component = Refs.get(ctx.getInjector().getInstanceVarName());
-
-         /*
-          * Get all of the data-field Elements from the Template
-          */
-         String dataFieldElementsVarName = InjectUtil.getUniqueVarName();
-         builder.append(Stmt.declareVariable(dataFieldElementsVarName, new TypeLiteral<Map<String, Element>>() {},
+      Statement rootTemplateElement = Stmt.loadVariable(rootTemplateElementVarName);
+
+      /*
+       * Get a reference to the actual Composite component being created
+       */
+      Statement component = Refs.get(ctx.getInjector().getInstanceVarName());
+
+      /*
+       * Get all of the data-field Elements from the Template
+       */
+      String dataFieldElementsVarName = InjectUtil.getUniqueVarName();
+      builder.append(Stmt.declareVariable(dataFieldElementsVarName, new TypeLiteral<Map<String, Element>>() {},
                   Stmt.invokeStatic(TemplateUtil.class, "getDataFieldElements", rootTemplateElement)));
 
-         /*
-          * Attach Widget field children Elements to the Template DOM
-          */
-
-         String fieldsMapVarName = InjectUtil.getUniqueVarName();
-
-         /*
-          * The Map<String, Widget> to store actual component field references.
-          */
-         builder.append(Stmt.declareVariable(fieldsMapVarName, new TypeLiteral<Map<String, Widget>>() {},
+      /*
+       * Attach Widget field children Elements to the Template DOM
+       */
+
+      String fieldsMapVarName = InjectUtil.getUniqueVarName();
+
+      /*
+       * The Map<String, Widget> to store actual component field references.
+       */
+      builder.append(Stmt.declareVariable(fieldsMapVarName, new TypeLiteral<Map<String, Widget>>() {},
                   Stmt.newObject(new TypeLiteral<LinkedHashMap<String, Widget>>() {})));
-         Statement fieldsMap = Stmt.loadVariable(fieldsMapVarName);
-
-         generateComponentCompositions(ctx, builder, component, rootTemplateElement,
+      Statement fieldsMap = Stmt.loadVariable(fieldsMapVarName);
+
+      generateComponentCompositions(ctx, builder, component, rootTemplateElement,
                   Stmt.loadVariable(dataFieldElementsVarName), fieldsMap);
 
-         generateEventHandlerMethodClasses(ctx, builder, component, dataFieldElementsVarName, fieldsMap);
-      }
-   }
-
-   private void generateEventHandlerMethodClasses(InjectableInstance<Templated> ctx,
+      generateEventHandlerMethodClasses(ctx, builder, component, dataFieldElementsVarName, fieldsMap);
+    }
+  }
+
+  private void generateEventHandlerMethodClasses(InjectableInstance<Templated> ctx,
             BlockBuilder<AnonymousClassStructureBuilder> builder, Statement component,
-            String dataFieldElementsVarName, Statement fieldsMap)
-   {
-
-      Map<String, MetaClass> dataFieldTypes = DecoratorDataField.aggregateDataFieldTypeMap(ctx, ctx.getType());
-
-      MetaClass declaringClass = ctx.getEnclosingType();
-
-      /* Ensure that no @DataFields are handled more than once when used in combination with @SyncNative */
-      Set<String> processedNativeHandlers = new HashSet<String>();
-      Set<String> processedEventHandlers = new HashSet<String>();
-
-      for (MetaMethod method : declaringClass.getMethodsAnnotatedWith(EventHandler.class)) {
-
-         String[] targetDataFieldNames = method.getAnnotation(EventHandler.class).value();
-
-         if (targetDataFieldNames.length == 0) {
-            throw new GenerationException("@EventHandler annotation on method ["
+            String dataFieldElementsVarName, Statement fieldsMap) {
+
+    Map<String, MetaClass> dataFieldTypes = DecoratorDataField.aggregateDataFieldTypeMap(ctx, ctx.getType());
+
+    MetaClass declaringClass = ctx.getEnclosingType();
+
+    /* Ensure that no @DataFields are handled more than once when used in combination with @SyncNative */
+    Set<String> processedNativeHandlers = new HashSet<String>();
+    Set<String> processedEventHandlers = new HashSet<String>();
+
+    for (MetaMethod method : declaringClass.getMethodsAnnotatedWith(EventHandler.class)) {
+
+      String[] targetDataFieldNames = method.getAnnotation(EventHandler.class).value();
+
+      if (targetDataFieldNames.length == 0) {
+        throw new GenerationException("@EventHandler annotation on method ["
                      + declaringClass.getFullyQualifiedName()
                      + "." + method.getName() + "] must specify at least one data-field target.");
-         }
-
-         MetaClass eventType = method.getParameters()[0].getType();
-
-         if (eventType.isAssignableTo(Event.class)) {
-            /*
-             * Generate native DOM event handlers.
-             */
-            MetaClass handlerType = MetaClassFactory.get(EventListener.class);
-            BlockBuilder<AnonymousClassStructureBuilder> listenerBuiler = ObjectBuilder.newInstanceOf(handlerType)
+      }
+
+      MetaClass eventType = method.getParameters()[0].getType();
+
+      if (eventType.isAssignableTo(Event.class)) {
+        /*
+         * Generate native DOM event handlers.
+         */
+        MetaClass handlerType = MetaClassFactory.get(EventListener.class);
+        BlockBuilder<AnonymousClassStructureBuilder> listenerBuiler = ObjectBuilder.newInstanceOf(handlerType)
                      .extend()
                      .publicOverridesMethod(handlerType.getMethods()[0].getName(), Parameter.of(eventType, "event"));
-            listenerBuiler.append(Stmt.nestedCall(component).invoke(method, Stmt.loadVariable("event")));
-
-            ObjectBuilder listenerInstance = listenerBuiler.finish().finish();
-
-            int eventsToSink = Event.FOCUSEVENTS | Event.GESTUREEVENTS | Event.KEYEVENTS | Event.MOUSEEVENTS
+        listenerBuiler.append(Stmt.nestedCall(component).invoke(method, Stmt.loadVariable("event")));
+
+        ObjectBuilder listenerInstance = listenerBuiler.finish().finish();
+
+        int eventsToSink = Event.FOCUSEVENTS | Event.GESTUREEVENTS | Event.KEYEVENTS | Event.MOUSEEVENTS
                      | Event.TOUCHEVENTS;
-            if (method.isAnnotationPresent(SinkNative.class)) {
-               eventsToSink = method.getAnnotation(SinkNative.class).value();
-            }
-
-            for (String name : targetDataFieldNames) {
-
-               if (processedNativeHandlers.contains(name) || processedEventHandlers.contains(name))
-               {
-                  throw new GenerationException("Cannot specify more than one @EventHandler method when @SyncNative is used for data-field ["
+        if (method.isAnnotationPresent(SinkNative.class)) {
+          eventsToSink = method.getAnnotation(SinkNative.class).value();
+        }
+
+        for (String name : targetDataFieldNames) {
+
+          if (processedNativeHandlers.contains(name) || processedEventHandlers.contains(name)) {
+            throw new GenerationException(
+                "Cannot specify more than one @EventHandler method when @SyncNative is used for data-field ["
                            + name + "] in class ["
                            + declaringClass.getFullyQualifiedName()
                            + "].");
-               }
-               else
-               {
-                  processedNativeHandlers.add(name);
-               }
-
-               if (dataFieldTypes.containsKey(name)) {
-                  MetaClass dataFieldType = dataFieldTypes.get(name);
-                  if (!dataFieldType.isAssignableTo(Element.class)) {
-                     /*
-                      * We have a GWT or other Widget type.
-                      */
-                     throw new GenerationException("@DataField [" + name + "] of type [" + dataFieldType.getName()
+          }
+          else {
+            processedNativeHandlers.add(name);
+          }
+
+          if (dataFieldTypes.containsKey(name)) {
+            MetaClass dataFieldType = dataFieldTypes.get(name);
+            if (!dataFieldType.isAssignableTo(Element.class)) {
+              /*
+               * We have a GWT or other Widget type.
+               */
+              throw new GenerationException("@DataField [" + name + "] of type [" + dataFieldType.getName()
                               + "] in class [" + declaringClass.getFullyQualifiedName() + "] is not assignable to ["
                               + Element.class.getName() + "] specified by @EventHandler method " + method.getName()
                               + "("
                               + eventType.getName() + ")]");
-                  }
-                  else {
-                     /*
-                      * We have a wrapped native Element reference
-                      */
-                     throw new GenerationException("Cannot attach native DOM events to @DataField [" + name
+            }
+            else {
+              /*
+               * We have a wrapped native Element reference
+               */
+              throw new GenerationException("Cannot attach native DOM events to @DataField [" + name
                               + "] of type ["
                               + dataFieldType.getName() + "] in class [" + declaringClass.getFullyQualifiedName()
                               + "] specified by @EventHandler method " + method.getName() + "(" + eventType.getName()
                               + ")] - Use the corresponding GWT 'EventHandler' types instead.");
-                  }
-               }
-               else {
-                  /*
-                   * We are completely native and have no reference to this data-field
-                   * Element in Java
-                   */
-                  builder.append(Stmt.invokeStatic(TemplateUtil.class, "setupNativeEventListener", component,
+            }
+          }
+          else {
+            /*
+             * We are completely native and have no reference to this data-field
+             * Element in Java
+             */
+            builder.append(Stmt.invokeStatic(TemplateUtil.class, "setupNativeEventListener", component,
                            Stmt.loadVariable(dataFieldElementsVarName).invoke("get", name), listenerInstance,
                            eventsToSink));
-               }
-            }
-         }
-         else {
-            /*
-             * We have a GWT Widget type
-             */
-            if (method.getParameters().length != 1
+          }
+        }
+      }
+      else {
+        /*
+         * We have a GWT Widget type
+         */
+        if (method.getParameters().length != 1
                      || !method.getParameters()[0].getType().isAssignableTo(DomEvent.class)) {
-               throw new GenerationException("@EventHandler method [" + method.getName() + "] in class ["
+          throw new GenerationException("@EventHandler method [" + method.getName() + "] in class ["
                         + declaringClass.getFullyQualifiedName()
                         + "] must have at least one parameter of a type extending ["
                         + DomEvent.class.getName() + "]");
-            }
-
-            MetaClass handlerType = getHandlerForEvent(eventType);
-            BlockBuilder<AnonymousClassStructureBuilder> listenerBuiler = ObjectBuilder.newInstanceOf(handlerType)
+        }
+
+        MetaClass handlerType = getHandlerForEvent(eventType);
+        BlockBuilder<AnonymousClassStructureBuilder> listenerBuiler = ObjectBuilder.newInstanceOf(handlerType)
                      .extend()
                      .publicOverridesMethod(handlerType.getMethods()[0].getName(), Parameter.of(eventType, "event"));
-            listenerBuiler.append(Stmt.nestedCall(component).invoke(method, Stmt.loadVariable("event")));
-
-            ObjectBuilder listenerInstance = listenerBuiler.finish().finish();
-
-            MetaClass hasHandlerType = MetaClassFactory.get("com.google.gwt.event.dom.client.Has"
+        listenerBuiler.append(Stmt.nestedCall(component).invoke(method, Stmt.loadVariable("event")));
+
+        ObjectBuilder listenerInstance = listenerBuiler.finish().finish();
+
+        MetaClass hasHandlerType = MetaClassFactory.get("com.google.gwt.event.dom.client.Has"
                      + handlerType.getName()
                      + "s");
 
-            for (String name : targetDataFieldNames) {
-               MetaClass dataFieldType = dataFieldTypes.get(name);
-               
-               if (processedNativeHandlers.contains(name))
-               {
-                  throw new GenerationException("Cannot specify more than one @EventHandler method when @SyncNative is used for data-field ["
+        for (String name : targetDataFieldNames) {
+          MetaClass dataFieldType = dataFieldTypes.get(name);
+
+          if (processedNativeHandlers.contains(name)) {
+            throw new GenerationException(
+                "Cannot specify more than one @EventHandler method when @SyncNative is used for data-field ["
                            + name + "] in class [" + declaringClass.getFullyQualifiedName()
                            + "].");
-               }
-
-               processedEventHandlers.add(name);
-
-               if (dataFieldType.isAssignableTo(Element.class)) {
-                  builder.append(Stmt.invokeStatic(TemplateUtil.class, "setupWrappedElementEventHandler", component,
+          }
+
+          processedEventHandlers.add(name);
+
+          if (dataFieldType.isAssignableTo(Element.class)) {
+            builder.append(Stmt.invokeStatic(TemplateUtil.class, "setupWrappedElementEventHandler", component,
                            Stmt.nestedCall(fieldsMap).invoke("get", name), listenerInstance,
                            Stmt.invokeStatic(eventType, "getType")));
-               }
-               else if (dataFieldType.isAssignableTo(hasHandlerType)) {
-                  Statement widget = Cast.to(hasHandlerType, Stmt.nestedCall(fieldsMap).invoke("get", name));
-                  builder.append(Stmt.nestedCall(widget).invoke("add" + handlerType.getName(),
+          }
+          else if (dataFieldType.isAssignableTo(hasHandlerType)) {
+            Statement widget = Cast.to(hasHandlerType, Stmt.nestedCall(fieldsMap).invoke("get", name));
+            builder.append(Stmt.nestedCall(widget).invoke("add" + handlerType.getName(),
                            Cast.to(handlerType, listenerInstance)));
-               }
-               else {
-                  throw new GenerationException("@DataField [" + name + "] of type [" + dataFieldType.getName()
+          }
+          else {
+            throw new GenerationException("@DataField [" + name + "] of type [" + dataFieldType.getName()
                            + "] in class [" + declaringClass.getFullyQualifiedName()
                            + "] does not implement required interface [" + hasHandlerType.getName()
                            + "] specified by @EventHandler method " + method.getName() + "(" + eventType.getName()
                            + ")]");
-               }
-            }
-         }
-      }
-   }
-
-   private MetaClass getHandlerForEvent(MetaClass eventType)
-   {
-
-      /*
-       * All handlers event must have an overrided method getAssociatedType(). We
-       * take advantage of this information to get the associated handler. Ex:
-       * com.google.gwt.event.dom.client.ClickEvent --->
-       * com.google.gwt.event.dom.client.ClickHandler
-       * 
-       * com.google.gwt.event.dom.client.BlurEvent --->
-       * com.google.gwt.event.dom.client.BlurHandler
-       */
-
-      if (eventType == null) {
-         return null;
-      }
-
-      MetaMethod method = eventType.getBestMatchingMethod("getAssociatedType", Type.class);
-
-      if (method == null) {
-         for (MetaMethod m : eventType.getMethods()) {
-            if ("getAssociatedType".equals(m.getName())) {
-               method = m;
-               break;
-            }
-         }
-      }
-
-      if (method == null) {
-         throw new GenerationException("Method 'getAssociatedType()' could not be found in the event ["
-                  + eventType.getName() + "]");
-      }
-
-      MetaClass returnType = method.getReturnType();
-      if (returnType == null) {
-         throw new GenerationException("The method 'getAssociatedType()' in the event [" + eventType.getName()
-                  + "] returns void.");
-      }
-
-      MetaParameterizedType parameterizedType = returnType.getParameterizedType();
-      if (parameterizedType == null) {
-         throw new GenerationException("The method 'getAssociatedType()' in the event [" + eventType.getName()
-                  + "] does not return Type<? extends EventHandler>..");
-      }
-
-      MetaType[] argTypes = parameterizedType.getTypeParameters();
-      if ((argTypes.length != 1) && argTypes[0] instanceof MetaClass
-               && !((MetaClass) argTypes[0]).isAssignableTo(EventHandler.class)) {
-         throw new GenerationException("The method 'getAssociatedType()' in the event [" + eventType.getName()
-                  + "] does not return Type<? extends EventHandler>..");
-      }
-
-      return (MetaClass) argTypes[0];
-   }
-
-   private void generateComponentCompositions(InjectableInstance<Templated> ctx,
-            BlockBuilder<AnonymousClassStructureBuilder> builder, Statement component, Statement rootTemplateElement,
-            Statement dataFieldElements, Statement fieldsMap)
-   {
-
-      /*
-       * In case of constructor injection, search for the data binder parameter annotated with @AutoBound
-       */
-      Statement dataBinderRef = null;
-      BeanMetric beanMetric = InjectUtil.analyzeBean(ctx.getInjectionContext(), ctx.getEnclosingType());
-      MetaConstructor mc = beanMetric.getInjectorConstructor();
-      if (mc != null) {
-         for (MetaParameter mp : mc.getParameters()) {
-            if (mp.getType().getErased().isAssignableTo(MetaClassFactory.get(DataBinder.class))
-                     && mp.isAnnotationPresent(AutoBound.class)) {
-               if (dataBinderRef != null) {
-                  throw new GenerationException("Multiple @AutoBound data binders found in constructor of " +
-                           mc.getDeclaringClass());
-               }
-               dataBinderRef = ctx.getInjectionContext().getInlineBeanReference(mp);
-            }
-         }
-      }
-
-      /*
-       * Search for data binder fields annotated with @AutoBound, in case no data binder was injected into the constructor
-       */
-      if (dataBinderRef == null) {
-         MetaField dataBinderField = null;
-         for (MetaField field : ctx.getInjector().getInjectedType().getFields()) {
-            if (field.getType().getErased().equals(MetaClassFactory.get(DataBinder.class))
-                     && field.isAnnotationPresent(AutoBound.class)) {
-               if (dataBinderField != null) {
-                  throw new GenerationException("Multiple @AutoBound data binder fields found in class "
-                           + ctx.getInjector().getInjectedType());
-               }
-               dataBinderField = field;
-               dataBinderRef = Stmt.invokeStatic(ctx.getInjectionContext().getProcessingContext().getBootstrapClass(),
-                        PrivateAccessUtil.getPrivateFieldInjectorName(dataBinderField),
-                        Variable.get(ctx.getInjector().getInstanceVarName()));
-            }
-         }
-      }
-
-      /*
-       * Create a reference to the composite's data binder
-       */
-      if (dataBinderRef != null) {
-         builder.append(Stmt.declareVariable("binder", DataBinder.class, dataBinderRef));
-      }
-
-      /*
-       * Merge each field's Widget Element into the DOM in place of the
-       * corresponding data-field
-       */
-      Map<String, Statement> dataFields = DecoratorDataField.aggregateDataFieldMap(ctx, ctx.getType());
-      for (Entry<String, Statement> field : dataFields.entrySet()) {
-         builder.append(Stmt.invokeStatic(TemplateUtil.class, "compositeComponentReplace", ctx.getType()
-                  .getFullyQualifiedName(), getTemplateFileName(ctx.getType()),
-                  Cast.to(Widget.class, field.getValue()),
-                  dataFieldElements, field.getKey()));
-      }
-<<<<<<< HEAD
+          }
+        }
+      }
+    }
+  }
+
+  private MetaClass getHandlerForEvent(MetaClass eventType) {
+
+    /*
+     * All handlers event must have an overrided method getAssociatedType(). We
+     * take advantage of this information to get the associated handler. Ex:
+     * com.google.gwt.event.dom.client.ClickEvent --->
+     * com.google.gwt.event.dom.client.ClickHandler
+     * 
+     * com.google.gwt.event.dom.client.BlurEvent --->
+     * com.google.gwt.event.dom.client.BlurHandler
+     */
+
+    if (eventType == null) {
+      return null;
+    }
+
+    MetaMethod method = eventType.getBestMatchingMethod("getAssociatedType", Type.class);
+
+    if (method == null) {
+      for (MetaMethod m : eventType.getMethods()) {
+        if ("getAssociatedType".equals(m.getName())) {
+          method = m;
+          break;
+        }
+      }
     }
 
     if (method == null) {
       throw new GenerationException("Method 'getAssociatedType()' could not be found in the event ["
-              + eventType.getName() + "]");
+                  + eventType.getName() + "]");
     }
 
     MetaClass returnType = method.getReturnType();
     if (returnType == null) {
       throw new GenerationException("The method 'getAssociatedType()' in the event [" + eventType.getName()
-              + "] returns void.");
+                  + "] returns void.");
     }
 
     MetaParameterizedType parameterizedType = returnType.getParameterizedType();
     if (parameterizedType == null) {
       throw new GenerationException("The method 'getAssociatedType()' in the event [" + eventType.getName()
-              + "] does not return Type<? extends EventHandler>..");
+                  + "] does not return Type<? extends EventHandler>..");
     }
 
     MetaType[] argTypes = parameterizedType.getTypeParameters();
     if ((argTypes.length != 1) && argTypes[0] instanceof MetaClass
-            && !((MetaClass) argTypes[0]).isAssignableTo(EventHandler.class)) {
+               && !((MetaClass) argTypes[0]).isAssignableTo(EventHandler.class)) {
       throw new GenerationException("The method 'getAssociatedType()' in the event [" + eventType.getName()
-              + "] does not return Type<? extends EventHandler>..");
+                  + "] does not return Type<? extends EventHandler>..");
     }
 
     return (MetaClass) argTypes[0];
   }
 
   private void generateComponentCompositions(InjectableInstance<Templated> ctx,
-          BlockBuilder<AnonymousClassStructureBuilder> builder, Statement component, Statement rootTemplateElement,
-          Statement dataFieldElements, Statement fieldsMap) {
+       BlockBuilder<AnonymousClassStructureBuilder> builder, Statement component, Statement rootTemplateElement,
+       Statement dataFieldElements, Statement fieldsMap) {
 
     /*
      * In case of constructor injection, search for the data binder parameter annotated with @AutoBound
@@ -517,10 +419,10 @@
     MetaField dataBinderField = null;
     for (MetaField field : ctx.getInjector().getInjectedType().getFields()) {
       if (field.getType().getErased().equals(MetaClassFactory.get(DataBinder.class))
-            && field.isAnnotationPresent(AutoBound.class)) {
+          && field.isAnnotationPresent(AutoBound.class)) {
         if (dataBinderField != null) {
           throw new GenerationException("Multiple @AutoBound data binder fields found in class "
-                + ctx.getInjector().getInjectedType());
+              + ctx.getInjector().getInjectedType());
         }
         if (dataBinderRef != null) {
           throw new GenerationException(
@@ -530,8 +432,8 @@
         dataModelType = (MetaClass) field.getType().getParameterizedType().getTypeParameters()[0];
         dataBinderField = field;
         dataBinderRef = Stmt.invokeStatic(ctx.getInjectionContext().getProcessingContext().getBootstrapClass(),
-                  PrivateAccessUtil.getPrivateFieldInjectorName(dataBinderField),
-                  Variable.get(ctx.getInjector().getInstanceVarName()));
+               PrivateAccessUtil.getPrivateFieldInjectorName(dataBinderField),
+               Variable.get(ctx.getInjector().getInstanceVarName()));
       }
     }
 
@@ -549,8 +451,8 @@
     Map<String, Statement> dataFields = DecoratorDataField.aggregateDataFieldMap(ctx, ctx.getType());
     for (Entry<String, Statement> field : dataFields.entrySet()) {
       builder.append(Stmt.invokeStatic(TemplateUtil.class, "compositeComponentReplace", ctx.getType()
-              .getFullyQualifiedName(), getTemplateFileName(ctx.getType()), Cast.to(Widget.class, field.getValue()),
-              dataFieldElements, field.getKey()));
+           .getFullyQualifiedName(), getTemplateFileName(ctx.getType()), Cast.to(Widget.class, field.getValue()),
+           dataFieldElements, field.getKey()));
     }
 
     /*
@@ -591,11 +493,11 @@
 
     if (dataBinderRef != null) {
       builder.append(binderBlock
-              .finish()
-              .else_()
-              .append(Stmt.invokeStatic(GWT.class, "log", "DataBinder in class "
-                      + ctx.getEnclosingType().getFullyQualifiedName()
-                      + " has not been initialized - skipping automatic binding!")).finish());
+           .finish()
+           .else_()
+           .append(Stmt.invokeStatic(GWT.class, "log", "DataBinder in class "
+                   + ctx.getEnclosingType().getFullyQualifiedName()
+                   + " has not been initialized - skipping automatic binding!")).finish());
     }
 
     /*
@@ -603,7 +505,7 @@
      * to preserve Handlers and DOM events.
      */
     builder.append(Stmt.invokeStatic(TemplateUtil.class, "initWidget", component, rootTemplateElement,
-            Stmt.nestedCall(fieldsMap).invoke("values")));
+         Stmt.nestedCall(fieldsMap).invoke("values")));
 
   }
 
@@ -612,23 +514,26 @@
    */
   private void generateTemplateResourceInterface(InjectableInstance<Templated> ctx, final MetaClass type) {
     ClassStructureBuilder<?> componentTemplateResource = ClassBuilder.define(getTemplateTypeName(type)).publicScope()
-            .interfaceDefinition().implementsInterface(Template.class).implementsInterface(ClientBundle.class).body()
-            .publicMethod(TextResource.class, "getContents").annotatedWith(new Source() {
-
-              @Override
-              public Class<? extends Annotation> annotationType() {
-                return Source.class;
-              }
-
-              @Override
-              public String[] value() {
-                return new String[] { getTemplateFileName(type) };
-              }
-
-            }).finish();
+               .interfaceDefinition().implementsInterface(Template.class).implementsInterface(ClientBundle.class)
+               .body()
+               .publicMethod(TextResource.class, "getContents").annotatedWith(new Source() {
+
+                 @Override
+                 public Class<? extends Annotation> annotationType()
+                  {
+                    return Source.class;
+                  }
+
+                 @Override
+                 public String[] value()
+                  {
+                    return new String[] { getTemplateFileName(type) };
+                  }
+
+               }).finish();
 
     ctx.getInjectionContext().getProcessingContext().getBootstrapClass()
-            .addInnerClass(new InnerClass(componentTemplateResource.getClassDefinition()));
+               .addInnerClass(new InnerClass(componentTemplateResource.getClassDefinition()));
 
     getConstructedTemplateTypes(ctx).put(type, componentTemplateResource.getClassDefinition());
   }
@@ -639,7 +544,7 @@
   @SuppressWarnings("unchecked")
   private Map<MetaClass, BuildMetaClass> getConstructedTemplateTypes(InjectableInstance<Templated> ctx) {
     Map<MetaClass, BuildMetaClass> result = (Map<MetaClass, BuildMetaClass>) ctx.getInjectionContext().getAttribute(
-            CONSTRUCTED_TEMPLATE_SET_KEY);
+               CONSTRUCTED_TEMPLATE_SET_KEY);
 
     if (result == null) {
       result = new LinkedHashMap<MetaClass, BuildMetaClass>();
@@ -674,163 +579,43 @@
         if (resource.matches("\\S+\\.html")) {
           resource = type.getPackageName().replaceAll("\\.", "/") + "/" + resource;
         }
-=======
-
-      /*
-       * Add each field to the Collection of children of the new Composite
-       * Template
-       */
-      for (Entry<String, Statement> field : dataFields.entrySet()) {
-         builder.append(Stmt.nestedCall(fieldsMap).invoke("put", field.getKey(), field.getValue()));
-      }
-
-      /*
-       * Bind each widget if data binder is found and has been initialized.
-       */
-      if (dataBinderRef != null) {
-         BlockBuilder<ElseBlockBuilder> binderBlock = If.isNotNull(Variable.get("binder"));
-         for (Entry<String, Statement> dataField : dataFields.entrySet()) {
-            MetaField field = ctx.getType().getField(dataField.getKey());
-            if (field.isAnnotationPresent(Bound.class)) {
-               Bound bound = field.getAnnotation(Bound.class);
-               String property = bound.property().equals("") ? dataField.getKey() : bound.property();
-               Statement converter =
-                        bound.converter().equals(Bound.NO_CONVERTER.class) ? null : Stmt.newObject(bound.converter());
-               binderBlock
-                        .append(Stmt.loadVariable("binder").invoke("bind", dataField.getValue(), property, converter));
-            }
-         }
-         builder.append(binderBlock
-                  .finish()
-                  .else_()
-                  .append(Stmt.invokeStatic(GWT.class, "log", "DataBinder in class "
-                           + ctx.getEnclosingType().getFullyQualifiedName()
-                           + " has not been initialized - skipping automatic binding!")).finish());
-      }
-
-      /*
-       * Attach the Template to the Component, and set up the GWT Widget hierarchy
-       * to preserve Handlers and DOM events.
-       */
-      builder.append(Stmt.invokeStatic(TemplateUtil.class, "initWidget", component, rootTemplateElement,
-               Stmt.nestedCall(fieldsMap).invoke("values")));
-
-   }
-
-   /**
-    * Create an inner interface for the given {@link Template} class and its HTML corresponding resource
-    */
-   private void generateTemplateResourceInterface(InjectableInstance<Templated> ctx, final MetaClass type)
-   {
-      ClassStructureBuilder<?> componentTemplateResource = ClassBuilder.define(getTemplateTypeName(type)).publicScope()
-               .interfaceDefinition().implementsInterface(Template.class).implementsInterface(ClientBundle.class)
-               .body()
-               .publicMethod(TextResource.class, "getContents").annotatedWith(new Source() {
-
-                  @Override
-                  public Class<? extends Annotation> annotationType()
-                  {
-                     return Source.class;
-                  }
-
-                  @Override
-                  public String[] value()
-                  {
-                     return new String[] { getTemplateFileName(type) };
-                  }
-
-               }).finish();
-
-      ctx.getInjectionContext().getProcessingContext().getBootstrapClass()
-               .addInnerClass(new InnerClass(componentTemplateResource.getClassDefinition()));
-
-      getConstructedTemplateTypes(ctx).put(type, componentTemplateResource.getClassDefinition());
-   }
-
-   /**
-    * Get a map of all previously constructed {@link Template} object types
-    */
-   @SuppressWarnings("unchecked")
-   private Map<MetaClass, BuildMetaClass> getConstructedTemplateTypes(InjectableInstance<Templated> ctx)
-   {
-      Map<MetaClass, BuildMetaClass> result = (Map<MetaClass, BuildMetaClass>) ctx.getInjectionContext().getAttribute(
-               CONSTRUCTED_TEMPLATE_SET_KEY);
-
-      if (result == null) {
-         result = new LinkedHashMap<MetaClass, BuildMetaClass>();
-         ctx.getInjectionContext().setAttribute(CONSTRUCTED_TEMPLATE_SET_KEY, result);
-      }
-
-      return result;
-   }
-
-   /*
-    * Non-generation utility methods.
-    */
-
-   /**
-    * Get the name of the {@link Template} class of the given {@link MetaClass} type
-    */
-   private String getTemplateTypeName(MetaClass type)
-   {
-      return type.getFullyQualifiedName().replaceAll("\\.", "_") + "TemplateResource";
-   }
-
-   /**
-    * Get the name of the {@link Template} HTML file of the given {@link MetaClass} component type
-    */
-   private String getTemplateFileName(MetaClass type)
-   {
-      String resource = type.getFullyQualifiedName().replaceAll("\\.", "/") + ".html";
-
-      if (type.isAnnotationPresent(Templated.class)) {
-         String source = canonicalizeTemplateSourceSyntax(type, type.getAnnotation(Templated.class).value());
-         Matcher matcher = Pattern.compile("^([^#]+)#?.*$").matcher(source);
-         if (matcher.matches()) {
-            resource = (matcher.group(1) == null ? resource : matcher.group(1));
-            if (resource.matches("\\S+\\.html")) {
-               resource = type.getPackageName().replaceAll("\\.", "/") + "/" + resource;
-            }
-         }
->>>>>>> b5fc0e77
-      }
-
-      return resource;
-   }
-
-   /**
-    * Get the name of the {@link Template} HTML fragment (Element subtree) to be used as the template root of the given
-    * {@link MetaClass} component type
-    */
-   private String getTemplateFragmentName(MetaClass type)
-   {
-      String fragment = "";
-
-      if (type.isAnnotationPresent(Templated.class)) {
-         String source = canonicalizeTemplateSourceSyntax(type, type.getAnnotation(Templated.class).value());
-         Matcher matcher = Pattern.compile("^.*#([^#]+)$").matcher(source);
-         if (matcher.matches()) {
-            fragment = (matcher.group(1) == null ? fragment : matcher.group(1));
-         }
-      }
-
-      return fragment;
-   }
-
-   /**
-    * Throw an exception if the template source syntax is invalid
-    */
-   private String canonicalizeTemplateSourceSyntax(MetaClass component, String source)
-   {
-      String result = Strings.nullToEmpty(source).trim();
-
-      if (result.matches(".*#.*#.*")) {
-         throw new IllegalArgumentException("Invalid syntax: @" + Templated.class.getSimpleName() + "(" + source
+      }
+    }
+
+    return resource;
+  }
+
+  /**
+   * Get the name of the {@link Template} HTML fragment (Element subtree) to be used as the template root of the given
+   * {@link MetaClass} component type
+   */
+  private String getTemplateFragmentName(MetaClass type) {
+    String fragment = "";
+
+    if (type.isAnnotationPresent(Templated.class)) {
+      String source = canonicalizeTemplateSourceSyntax(type, type.getAnnotation(Templated.class).value());
+      Matcher matcher = Pattern.compile("^.*#([^#]+)$").matcher(source);
+      if (matcher.matches()) {
+        fragment = (matcher.group(1) == null ? fragment : matcher.group(1));
+      }
+    }
+
+    return fragment;
+  }
+
+  /**
+   * Throw an exception if the template source syntax is invalid
+   */
+  private String canonicalizeTemplateSourceSyntax(MetaClass component, String source) {
+    String result = Strings.nullToEmpty(source).trim();
+
+    if (result.matches(".*#.*#.*")) {
+      throw new IllegalArgumentException("Invalid syntax: @" + Templated.class.getSimpleName() + "(" + source
                   + ") on component " + component.getFullyQualifiedName()
                   + ". Multiple '#' found, where only one fragment is permitted.");
-      }
-
-      return result;
-   }
+    }
+
+    return result;
+  }
 
 }