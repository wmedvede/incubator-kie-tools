/*
 * Copyright 2012 JBoss, by Red Hat, Inc
 *
 * Licensed under the Apache License, Version 2.0 (the "License");
 * you may not use this file except in compliance with the License.
 * You may obtain a copy of the License at
 *
 *    http://www.apache.org/licenses/LICENSE-2.0
 *
 * Unless required by applicable law or agreed to in writing, software
 * distributed under the License is distributed on an "AS IS" BASIS,
 * WITHOUT WARRANTIES OR CONDITIONS OF ANY KIND, either express or implied.
 * See the License for the specific language governing permissions and
 * limitations under the License.
 */
package org.jboss.errai.ui.rebind;

import java.lang.annotation.Annotation;
import java.util.Collections;
import java.util.HashSet;
import java.util.LinkedHashMap;
import java.util.List;
import java.util.Map;
import java.util.Map.Entry;
import java.util.Set;
import java.util.regex.Matcher;
import java.util.regex.Pattern;

import javax.enterprise.util.TypeLiteral;

import org.jboss.errai.codegen.Cast;
import org.jboss.errai.codegen.InnerClass;
import org.jboss.errai.codegen.Parameter;
import org.jboss.errai.codegen.Statement;
import org.jboss.errai.codegen.Variable;
import org.jboss.errai.codegen.builder.AnonymousClassStructureBuilder;
import org.jboss.errai.codegen.builder.BlockBuilder;
import org.jboss.errai.codegen.builder.ClassStructureBuilder;
import org.jboss.errai.codegen.builder.ElseBlockBuilder;
import org.jboss.errai.codegen.builder.impl.ClassBuilder;
import org.jboss.errai.codegen.builder.impl.ObjectBuilder;
import org.jboss.errai.codegen.exception.GenerationException;
import org.jboss.errai.codegen.meta.MetaClass;
import org.jboss.errai.codegen.meta.MetaClassFactory;
import org.jboss.errai.codegen.meta.MetaConstructor;
import org.jboss.errai.codegen.meta.MetaField;
import org.jboss.errai.codegen.meta.MetaMethod;
import org.jboss.errai.codegen.meta.MetaParameter;
import org.jboss.errai.codegen.meta.MetaParameterizedType;
import org.jboss.errai.codegen.meta.MetaType;
import org.jboss.errai.codegen.meta.impl.build.BuildMetaClass;
import org.jboss.errai.codegen.meta.impl.java.JavaReflectionClass;
import org.jboss.errai.codegen.util.If;
import org.jboss.errai.codegen.util.PrivateAccessType;
import org.jboss.errai.codegen.util.PrivateAccessUtil;
import org.jboss.errai.codegen.util.Refs;
import org.jboss.errai.codegen.util.Stmt;
import org.jboss.errai.databinding.client.api.DataBinder;
import org.jboss.errai.databinding.rebind.DataBindingValidator;
import org.jboss.errai.ioc.client.api.CodeDecorator;
import org.jboss.errai.ioc.client.container.InitializationCallback;
import org.jboss.errai.ioc.rebind.ioc.extension.IOCDecoratorExtension;
import org.jboss.errai.ioc.rebind.ioc.injector.InjectUtil;
import org.jboss.errai.ioc.rebind.ioc.injector.InjectUtil.BeanMetric;
import org.jboss.errai.ioc.rebind.ioc.injector.api.InjectableInstance;
import org.jboss.errai.ui.shared.Template;
import org.jboss.errai.ui.shared.TemplateUtil;
import org.jboss.errai.ui.shared.api.annotations.AutoBound;
import org.jboss.errai.ui.shared.api.annotations.Bound;
import org.jboss.errai.ui.shared.api.annotations.DataField;
import org.jboss.errai.ui.shared.api.annotations.EventHandler;
import org.jboss.errai.ui.shared.api.annotations.SinkNative;
import org.jboss.errai.ui.shared.api.annotations.Templated;
import org.slf4j.Logger;
import org.slf4j.LoggerFactory;

import com.google.common.base.Strings;
import com.google.gwt.core.client.GWT;
import com.google.gwt.dom.client.Element;
import com.google.gwt.dom.client.NativeEvent;
import com.google.gwt.event.dom.client.DomEvent;
import com.google.gwt.event.dom.client.DomEvent.Type;
import com.google.gwt.resources.client.ClientBundle;
import com.google.gwt.resources.client.ClientBundle.Source;
import com.google.gwt.resources.client.TextResource;
import com.google.gwt.user.client.Event;
import com.google.gwt.user.client.EventListener;
import com.google.gwt.user.client.ui.Composite;
import com.google.gwt.user.client.ui.Widget;

/**
 * Generates the code required for {@link Templated} classes.
 *
 * @author <a href="mailto:lincolnbaxter@gmail.com">Lincoln Baxter, III</a>
 * @author Christian Sadilek <csadilek@redhat.com>
 */
@CodeDecorator
public class DecoratorTemplated extends IOCDecoratorExtension<Templated> {
  private static final String CONSTRUCTED_TEMPLATE_SET_KEY = "constructedTemplate";

<<<<<<< HEAD
  private static final Logger logger = Logger.getLogger(DecoratorTemplated.class.getName());
=======
  private static final Logger logger = LoggerFactory.getLogger(DecoratorTemplated.class);
>>>>>>> 45c6c119


  public DecoratorTemplated(Class<Templated> decoratesWith) {
    super(decoratesWith);
  }

  @Override
  public List<? extends Statement> generateDecorator(InjectableInstance<Templated> ctx) {

    MetaClass declaringClass = ctx.getEnclosingType();

    if (!declaringClass.isAssignableTo(Composite.class)) {
      throw new GenerationException("@Templated class [" + declaringClass.getFullyQualifiedName()
          + "] must extend base class [" + Composite.class.getName() + "].");
    }

    for (MetaField field : declaringClass.getFields()) {
      if (field.isAnnotationPresent(DataField.class)
          || field.getType().getErased().equals(MetaClassFactory.get(DataBinder.class))) {
        ctx.getInjectionContext().addExposedField(field, PrivateAccessType.Both);
      }
    }

    MetaClass callbackMetaClass = MetaClassFactory.parameterizedAs(InitializationCallback.class,
        MetaClassFactory.typeParametersOf(declaringClass));
    BlockBuilder<AnonymousClassStructureBuilder> builder = ObjectBuilder.newInstanceOf(callbackMetaClass).extend()
        .publicOverridesMethod("init", Parameter.of(declaringClass, "obj"));

    /*
     * Do the work
     */
    generateTemplatedInitialization(ctx, builder);

    return Collections.singletonList(Stmt.loadVariable("context").invoke("addInitializationCallback",
        Refs.get(ctx.getInjector().getInstanceVarName()), builder.finish().finish()));
  }

  /**
   * Generate the actual construction logic for our {@link Templated} component
   */
  @SuppressWarnings("serial")
  private void generateTemplatedInitialization(InjectableInstance<Templated> ctx,
                                               BlockBuilder<AnonymousClassStructureBuilder> builder) {

    Map<MetaClass, BuildMetaClass> constructed = getConstructedTemplateTypes(ctx);

    MetaClass declaringClass = ctx.getEnclosingType();
    if (!constructed.containsKey(declaringClass)) {

      /*
       * Generate this component's ClientBundle resource if necessary
       */
      generateTemplateResourceInterface(ctx, declaringClass);

      /*
       * Instantiate the ClientBundle Template resource
       */
      String templateVarName = InjectUtil.getUniqueVarName();
      builder
          .append(Stmt
              .declareVariable(getConstructedTemplateTypes(ctx).get(declaringClass))
              .named(templateVarName)
              .initializeWith(
                  Stmt.invokeStatic(GWT.class, "create", getConstructedTemplateTypes(ctx).get(declaringClass))));

      /*
       * Get root Template Element
       */
      String rootTemplateElementVarName = InjectUtil.getUniqueVarName();
      builder.append(Stmt
          .declareVariable(Element.class)
          .named(rootTemplateElementVarName)
          .initializeWith(
              Stmt.invokeStatic(TemplateUtil.class, "getRootTemplateElement", Stmt
                  .loadVariable(templateVarName).invoke("getContents").invoke("getText"),
                  getTemplateFragmentName(declaringClass))));

      Statement rootTemplateElement = Stmt.loadVariable(rootTemplateElementVarName);

      /*
       * Get a reference to the actual Composite component being created
       */
      Statement component = Refs.get(ctx.getInjector().getInstanceVarName());

      /*
       * Get all of the data-field Elements from the Template
       */
      String dataFieldElementsVarName = InjectUtil.getUniqueVarName();
      builder.append(Stmt.declareVariable(dataFieldElementsVarName, new TypeLiteral<Map<String, Element>>() {
      },
          Stmt.invokeStatic(TemplateUtil.class, "getDataFieldElements", rootTemplateElement)));

      /*
       * Attach Widget field children Elements to the Template DOM
       */

      String fieldsMapVarName = InjectUtil.getUniqueVarName();

      /*
       * The Map<String, Widget> to store actual component field references.
       */
      builder.append(Stmt.declareVariable(fieldsMapVarName, new TypeLiteral<Map<String, Widget>>() {
      },
          Stmt.newObject(new TypeLiteral<LinkedHashMap<String, Widget>>() {
          })));
      Statement fieldsMap = Stmt.loadVariable(fieldsMapVarName);

      generateComponentCompositions(ctx, builder, component, rootTemplateElement,
          Stmt.loadVariable(dataFieldElementsVarName), fieldsMap);

      generateEventHandlerMethodClasses(ctx, builder, component, dataFieldElementsVarName, fieldsMap);
    }
  }

  private void generateEventHandlerMethodClasses(InjectableInstance<Templated> ctx,
                                                 BlockBuilder<AnonymousClassStructureBuilder> builder, Statement component,
                                                 String dataFieldElementsVarName, Statement fieldsMap) {

    Map<String, MetaClass> dataFieldTypes = DecoratorDataField.aggregateDataFieldTypeMap(ctx, ctx.getType());
    dataFieldTypes.put("this", ctx.getType());

    MetaClass declaringClass = ctx.getEnclosingType();

    /* Ensure that no @DataFields are handled more than once when used in combination with @SyncNative */
    Set<String> processedNativeHandlers = new HashSet<String>();
    Set<String> processedEventHandlers = new HashSet<String>();

    for (MetaMethod method : declaringClass.getMethodsAnnotatedWith(EventHandler.class)) {

      String[] targetDataFieldNames = method.getAnnotation(EventHandler.class).value();

      if (targetDataFieldNames.length == 0) {
        throw new GenerationException("@EventHandler annotation on method ["
            + declaringClass.getFullyQualifiedName()
            + "." + method.getName() + "] must specify at least one data-field target.");
      }

      MetaClass eventType = (method.getParameters().length == 1) ? method.getParameters()[0].getType() : null;
      if (eventType == null || (!eventType.isAssignableTo(Event.class)) && !eventType.isAssignableTo(DomEvent.class)) {
        throw new GenerationException("@EventHandler method [" + method.getName() + "] in class ["
            + declaringClass.getFullyQualifiedName()
            + "] must have exactly one parameter of a type extending either ["
            + DomEvent.class.getName() + "] or [" + NativeEvent.class.getName() + "]." );
      }

      if (eventType.isAssignableTo(Event.class)) {
        /*
         * Generate native DOM event handlers.
         */
        MetaClass handlerType = MetaClassFactory.get(EventListener.class);
        BlockBuilder<AnonymousClassStructureBuilder> listenerBuiler = ObjectBuilder.newInstanceOf(handlerType)
            .extend()
            .publicOverridesMethod(handlerType.getMethods()[0].getName(), Parameter.of(eventType, "event"));
        listenerBuiler.append(InjectUtil.invokePublicOrPrivateMethod(ctx.getInjectionContext(), component,
            method, Stmt.loadVariable("event")));

        ObjectBuilder listenerInstance = listenerBuiler.finish().finish();

        int eventsToSink = Event.FOCUSEVENTS | Event.GESTUREEVENTS | Event.KEYEVENTS | Event.MOUSEEVENTS
            | Event.TOUCHEVENTS;
        if (method.isAnnotationPresent(SinkNative.class)) {
          eventsToSink = method.getAnnotation(SinkNative.class).value();
        }

        for (String name : targetDataFieldNames) {

          if (processedNativeHandlers.contains(name) || processedEventHandlers.contains(name)) {
            throw new GenerationException(
                "Cannot specify more than one @EventHandler method when @SyncNative is used for data-field ["
                    + name + "] in class ["
                    + declaringClass.getFullyQualifiedName()
                    + "].");
          }
          else {
            processedNativeHandlers.add(name);
          }

          if (dataFieldTypes.containsKey(name)) {
            MetaClass dataFieldType = dataFieldTypes.get(name);
            if (!dataFieldType.isAssignableTo(Element.class)) {
              /*
               * We have a GWT or other Widget type.
               */
              throw new GenerationException("@DataField [" + name + "] of type [" + dataFieldType.getName()
                  + "] in class [" + declaringClass.getFullyQualifiedName() + "] is not assignable to ["
                  + Element.class.getName() + "] specified by @EventHandler method " + method.getName()
                  + "("
                  + eventType.getName() + ")]");
            }
            else {
              /*
               * We have a wrapped native Element reference
               */
              throw new GenerationException("Cannot attach native DOM events to @DataField [" + name
                  + "] of type ["
                  + dataFieldType.getName() + "] in class [" + declaringClass.getFullyQualifiedName()
                  + "] specified by @EventHandler method " + method.getName() + "(" + eventType.getName()
                  + ")] - Use the corresponding GWT 'EventHandler' types instead.");
            }
          }
          else {
            /*
             * We are completely native and have no reference to this data-field
             * Element in Java
             */
            builder.append(Stmt.invokeStatic(TemplateUtil.class, "setupNativeEventListener", component,
                Stmt.loadVariable(dataFieldElementsVarName).invoke("get", name), listenerInstance,
                eventsToSink));
          }
        }
      }
      else {
        /*
         * We have a GWT Widget type
         */
        MetaClass handlerType;
        try {
          handlerType = getHandlerForEvent(eventType);
        }
        catch (GenerationException e) {
          /*
           *  see ERRAI-373 for details on this crazy inference (without this message, the cause of the
           *  problem is nearly impossible to diagnose)
           */
          if (declaringClass.getClass() == JavaReflectionClass.class) {
            throw new GenerationException(
                "The type " + declaringClass.getFullyQualifiedName() + " looks like a client-side" +
                    " @Templated class, but it is not known to GWT. This probably means that " +
                    declaringClass.getName() + " or one of its supertypes contains non-translatable code." +
                    " Run the GWT compiler with logLevel=DEBUG to pinpoint the problem.", e);
          }
          throw e;
        }

        BlockBuilder<AnonymousClassStructureBuilder> listenerBuiler = ObjectBuilder.newInstanceOf(handlerType)
            .extend()
            .publicOverridesMethod(handlerType.getMethods()[0].getName(), Parameter.of(eventType, "event"));


        listenerBuiler.append(InjectUtil.invokePublicOrPrivateMethod(ctx.getInjectionContext(),
            component, method, Stmt.loadVariable("event")));

        ObjectBuilder listenerInstance = listenerBuiler.finish().finish();

        MetaClass hasHandlerType = MetaClassFactory.get("com.google.gwt.event.dom.client.Has"
            + handlerType.getName()
            + "s");

        for (String name : targetDataFieldNames) {
          MetaClass dataFieldType = dataFieldTypes.get(name);

          if (dataFieldType == null) {
            throw new GenerationException("@EventHandler method [" + method.getName() + "] in class ["
                + declaringClass.getFullyQualifiedName()
                + "] handles a GWT event type but the specified @DataField [" + name + "] was not found.");
          }

          if (processedNativeHandlers.contains(name)) {
            throw new GenerationException(
                "Cannot specify more than one @EventHandler method when @SyncNative is used for data-field ["
                    + name + "] in class [" + declaringClass.getFullyQualifiedName()
                    + "].");
          }

          processedEventHandlers.add(name);

          // Where will the event come from? It could be a @DataField member, or it could be the templated widget itself!
          Statement eventSource;
          if ("this".equals(name)) {
            eventSource = Stmt.loadVariable("obj");
          }
          else {
            eventSource = Stmt.nestedCall(fieldsMap).invoke("get", name);
          }

          if (dataFieldType.isAssignableTo(Element.class)) {
            builder.append(Stmt.invokeStatic(TemplateUtil.class, "setupWrappedElementEventHandler", component,
                eventSource, listenerInstance,
                Stmt.invokeStatic(eventType, "getType")));
          }
          else if (dataFieldType.isAssignableTo(hasHandlerType)) {
            Statement widget = Cast.to(hasHandlerType, eventSource);
            builder.append(Stmt.nestedCall(widget).invoke("add" + handlerType.getName(),
                Cast.to(handlerType, listenerInstance)));
          }
          else if (dataFieldType.isAssignableTo(Widget.class)) {
            Statement widget = Cast.to(Widget.class, eventSource);
            builder.append(Stmt.nestedCall(widget).invoke("addDomHandler",
                listenerInstance, Stmt.invokeStatic(eventType, "getType")));
          }
          else {
            throw new GenerationException("@DataField [" + name + "] of type [" + dataFieldType.getName()
                + "] in class [" + declaringClass.getFullyQualifiedName()
                + "] does not implement required interface [" + hasHandlerType.getName()
                + "] specified by @EventHandler method " + method.getName() + "(" + eventType.getName()
                + ")]");
          }
        }
      }
    }
  }

  private MetaClass getHandlerForEvent(MetaClass eventType) {

    /*
     * All handlers event must have an overrided method getAssociatedType(). We
     * take advantage of this information to get the associated handler. Ex:
     * com.google.gwt.event.dom.client.ClickEvent --->
     * com.google.gwt.event.dom.client.ClickHandler
     *
     * com.google.gwt.event.dom.client.BlurEvent --->
     * com.google.gwt.event.dom.client.BlurHandler
     */

    if (eventType == null) {
      return null;
    }

    MetaMethod method = eventType.getBestMatchingMethod("getAssociatedType", Type.class);

    if (method == null) {
      for (MetaMethod m : eventType.getMethods()) {
        if ("getAssociatedType".equals(m.getName())) {
          method = m;
          break;
        }
      }
    }

    if (method == null) {
      throw new GenerationException("Method 'getAssociatedType()' could not be found in the event ["
          + eventType.getName() + "]");
    }

    MetaType returnType = method.getGenericReturnType();
    if (returnType == null) {
      throw new GenerationException("The method 'getAssociatedType()' in the event [" + eventType.getName()
          + "] returns void.");
    }

<<<<<<< HEAD
    logger.fine("eventType: " + eventType.getClass() + " -- " + eventType);
    logger.fine("method: " + method.getClass() + " -- " + method);
    logger.fine("returnType: " + returnType.getClass() + " -- " + returnType);
=======
    logger.debug("eventType: " + eventType.getClass() + " -- " + eventType);
    logger.debug("method: " + method.getClass() + " -- " + method);
    logger.debug("genericReturnType: " + returnType.getClass() + " -- " + returnType);
>>>>>>> 45c6c119

    if (!(returnType instanceof MetaParameterizedType)) {
      throw new GenerationException("The method 'getAssociatedType()' in the event [" + eventType.getName()
          + "] does not return Type<? extends EventHandler>..");
    }

<<<<<<< HEAD
    logger.fine("parameterizedType: " + parameterizedType.getClass() + " -- " + parameterizedType);
=======
    MetaParameterizedType parameterizedType = (MetaParameterizedType) returnType;
    logger.debug("parameterizedType: " + parameterizedType.getClass() + " -- " + parameterizedType);
>>>>>>> 45c6c119

    MetaType[] argTypes = parameterizedType.getTypeParameters();
    if ((argTypes.length != 1) && argTypes[0] instanceof MetaClass
        && !((MetaClass) argTypes[0]).isAssignableTo(EventHandler.class)) {
      throw new GenerationException("The method 'getAssociatedType()' in the event [" + eventType.getName()
          + "] does not return Type<? extends EventHandler>..");
    }

    return (MetaClass) argTypes[0];
  }

  private void generateComponentCompositions(InjectableInstance<Templated> ctx,
                                             BlockBuilder<AnonymousClassStructureBuilder> builder, Statement component, Statement rootTemplateElement,
                                             Statement dataFieldElements, Statement fieldsMap) {

    /*
     * In case of constructor injection, search for the data binder parameter annotated with @AutoBound
     */
    Statement dataBinderRef = null;
    MetaClass dataModelType = null;
    BeanMetric beanMetric = InjectUtil.analyzeBean(ctx.getInjectionContext(), ctx.getEnclosingType());
    MetaConstructor mc = beanMetric.getInjectorConstructor();
    if (mc != null) {
      for (MetaParameter mp : mc.getParameters()) {
        if (mp.getType().getErased().isAssignableTo(MetaClassFactory.get(DataBinder.class))
            && mp.isAnnotationPresent(AutoBound.class)) {
          dataModelType = (MetaClass) mp.getType().getParameterizedType().getTypeParameters()[0];
          if (dataBinderRef != null) {
            throw new GenerationException("Multiple @AutoBound data binders found in constructor of " +
                mc.getDeclaringClass());
          }
          dataBinderRef = ctx.getInjectionContext().getInlineBeanReference(mp);
        }
      }
    }

    /*
     * Search for data binder fields annotated with @AutoBound
     */
    MetaField dataBinderField = null;
    for (MetaField field : ctx.getInjector().getInjectedType().getFields()) {
      if (field.getType().getErased().equals(MetaClassFactory.get(DataBinder.class))
          && field.isAnnotationPresent(AutoBound.class)) {
        if (dataBinderField != null) {
          throw new GenerationException("Multiple @AutoBound data binder fields found in class "
              + ctx.getInjector().getInjectedType());
        }
        if (dataBinderRef != null) {
          throw new GenerationException(
              "Multiple @AutoBound data binders found (check constructors and fields) in class "
                  + ctx.getInjector().getInjectedType());
        }
        dataModelType = (MetaClass) field.getType().getParameterizedType().getTypeParameters()[0];
        dataBinderField = field;
        dataBinderRef = Stmt.invokeStatic(ctx.getInjectionContext().getProcessingContext().getBootstrapClass(),
            PrivateAccessUtil.getPrivateFieldInjectorName(dataBinderField),
            Variable.get(ctx.getInjector().getInstanceVarName()));
      }
    }

    /*
     * Create a reference to the composite's data binder
     */
    if (dataBinderRef != null) {
      builder.append(Stmt.declareVariable("binder", DataBinder.class, dataBinderRef));
    }

    /*
     * Merge each field's Widget Element into the DOM in place of the
     * corresponding data-field
     */
    Map<String, Statement> dataFields = DecoratorDataField.aggregateDataFieldMap(ctx, ctx.getType());
    for (Entry<String, Statement> field : dataFields.entrySet()) {
      builder.append(Stmt.invokeStatic(TemplateUtil.class, "compositeComponentReplace", ctx.getType()
          .getFullyQualifiedName(), getTemplateFileName(ctx.getType()), Cast.to(Widget.class, field.getValue()),
          dataFieldElements, field.getKey()));
    }

    /*
     * Add each field to the Collection of children of the new Composite
     * Template
     */
    for (Entry<String, Statement> field : dataFields.entrySet()) {
      builder.append(Stmt.nestedCall(fieldsMap).invoke("put", field.getKey(), field.getValue()));
    }

    /*
     * Bind each widget if data binder is found and has been initialized.
     */
    BlockBuilder<ElseBlockBuilder> binderBlock = If.isNotNull(Variable.get("binder"));
    for (Entry<String, Statement> dataField : dataFields.entrySet()) {
      Bound bound = DecoratorDataField.aggregateDataFieldBoundMap(ctx, ctx.getType()).get(dataField.getKey());
      if (bound != null) {
        if (dataBinderRef != null) {
          String property = bound.property().equals("") ? dataField.getKey() : bound.property();
          // Check if bound property exists in data model type
          if (!DataBindingValidator.isValidPropertyChain(dataModelType, property)) {
            throw new GenerationException("Invalid binding of DataField " + dataField.getKey() + " in class "
                + ctx.getInjector().getInjectedType() + "! Property " + property + " not resolvable from class "
                + dataModelType + ". Hint: All types in a property chain must be @Bindable!");
          }

          Statement converter =
              bound.converter().equals(Bound.NO_CONVERTER.class) ? null : Stmt.newObject(bound.converter());
          binderBlock.append(Stmt.loadVariable("binder").invoke("bind", dataField.getValue(), property, converter));
        }
        else {
          throw new GenerationException("No @AutoBound data binder found for @Bound @DataField " + dataField.getKey()
              + " in class " + ctx.getInjector().getInjectedType());
        }
      }
    }

    if (dataBinderRef != null) {
      builder.append(binderBlock
          .finish()
          .else_()
          .append(Stmt.invokeStatic(GWT.class, "log", "DataBinder in class "
              + ctx.getEnclosingType().getFullyQualifiedName()
              + " has not been initialized - skipping automatic binding!")).finish());
    }

    /*
     * Attach the Template to the Component, and set up the GWT Widget hierarchy
     * to preserve Handlers and DOM events.
     */
    builder.append(Stmt.invokeStatic(TemplateUtil.class, "initWidget", component, rootTemplateElement,
        Stmt.nestedCall(fieldsMap).invoke("values")));

  }

  /**
   * Create an inner interface for the given {@link Template} class and its HTML corresponding resource
   */
  private void generateTemplateResourceInterface(InjectableInstance<Templated> ctx, final MetaClass type) {
    ClassStructureBuilder<?> componentTemplateResource = ClassBuilder.define(getTemplateTypeName(type)).publicScope()
        .interfaceDefinition().implementsInterface(Template.class).implementsInterface(ClientBundle.class)
        .body()
        .publicMethod(TextResource.class, "getContents").annotatedWith(new Source() {

          @Override
          public Class<? extends Annotation> annotationType() {
            return Source.class;
          }

          @Override
          public String[] value() {
            return new String[]{getTemplateFileName(type)};
          }

        }).finish();

    ctx.getInjectionContext().getProcessingContext().getBootstrapClass()
        .addInnerClass(new InnerClass(componentTemplateResource.getClassDefinition()));

    getConstructedTemplateTypes(ctx).put(type, componentTemplateResource.getClassDefinition());
  }

  /**
   * Get a map of all previously constructed {@link Template} object types
   */
  @SuppressWarnings("unchecked")
  private Map<MetaClass, BuildMetaClass> getConstructedTemplateTypes(InjectableInstance<Templated> ctx) {
    Map<MetaClass, BuildMetaClass> result = (Map<MetaClass, BuildMetaClass>) ctx.getInjectionContext().getAttribute(
        CONSTRUCTED_TEMPLATE_SET_KEY);

    if (result == null) {
      result = new LinkedHashMap<MetaClass, BuildMetaClass>();
      ctx.getInjectionContext().setAttribute(CONSTRUCTED_TEMPLATE_SET_KEY, result);
    }

    return result;
  }

  /*
   * Non-generation utility methods.
   */

  /**
   * Get the name of the {@link Template} class of the given {@link MetaClass} type
   */
  private String getTemplateTypeName(MetaClass type) {
    return type.getFullyQualifiedName().replaceAll("\\.", "_") + "TemplateResource";
  }

  /**
   * Get the name of the {@link Template} HTML file of the given {@link MetaClass} component type
   */
  private String getTemplateFileName(MetaClass type) {
    String resource = type.getFullyQualifiedName().replaceAll("\\.", "/") + ".html";

    if (type.isAnnotationPresent(Templated.class)) {
      String source = canonicalizeTemplateSourceSyntax(type, type.getAnnotation(Templated.class).value());
      Matcher matcher = Pattern.compile("^([^#]+)#?.*$").matcher(source);
      if (matcher.matches()) {
        resource = (matcher.group(1) == null ? resource : matcher.group(1));
        if (resource.matches("\\S+\\.html")) {
        	if(resource.startsWith("/")) {
        		resource = resource.substring(1,resource.length());
        	}
        	int count = 0;
        	for(int i =0; i < resource.length(); i++) {
        	    if(resource.charAt(i) == '/') {
        	        count++;
        	    }
        	}
        	if(count == 0) {
        		resource = type.getPackageName().replaceAll("\\.", "/") + "/" + resource;
        	}
        }
      }
    }

    return resource;
  }

  /**
   * Get the name of the {@link Template} HTML fragment (Element subtree) to be used as the template root of the given
   * {@link MetaClass} component type
   */
  private String getTemplateFragmentName(MetaClass type) {
    String fragment = "";

    if (type.isAnnotationPresent(Templated.class)) {
      String source = canonicalizeTemplateSourceSyntax(type, type.getAnnotation(Templated.class).value());
      Matcher matcher = Pattern.compile("^.*#([^#]+)$").matcher(source);
      if (matcher.matches()) {
        fragment = (matcher.group(1) == null ? fragment : matcher.group(1));
      }
    }

    return fragment;
  }

  /**
   * Throw an exception if the template source syntax is invalid
   */
  private String canonicalizeTemplateSourceSyntax(MetaClass component, String source) {
    String result = Strings.nullToEmpty(source).trim();

    if (result.matches(".*#.*#.*")) {
      throw new IllegalArgumentException("Invalid syntax: @" + Templated.class.getSimpleName() + "(" + source
          + ") on component " + component.getFullyQualifiedName()
          + ". Multiple '#' found, where only one fragment is permitted.");
    }

    return result;
  }

}<|MERGE_RESOLUTION|>--- conflicted
+++ resolved
@@ -98,12 +98,7 @@
 public class DecoratorTemplated extends IOCDecoratorExtension<Templated> {
   private static final String CONSTRUCTED_TEMPLATE_SET_KEY = "constructedTemplate";
 
-<<<<<<< HEAD
-  private static final Logger logger = Logger.getLogger(DecoratorTemplated.class.getName());
-=======
   private static final Logger logger = LoggerFactory.getLogger(DecoratorTemplated.class);
->>>>>>> 45c6c119
-
 
   public DecoratorTemplated(Class<Templated> decoratesWith) {
     super(decoratesWith);
@@ -443,27 +438,17 @@
           + "] returns void.");
     }
 
-<<<<<<< HEAD
-    logger.fine("eventType: " + eventType.getClass() + " -- " + eventType);
-    logger.fine("method: " + method.getClass() + " -- " + method);
-    logger.fine("returnType: " + returnType.getClass() + " -- " + returnType);
-=======
     logger.debug("eventType: " + eventType.getClass() + " -- " + eventType);
     logger.debug("method: " + method.getClass() + " -- " + method);
     logger.debug("genericReturnType: " + returnType.getClass() + " -- " + returnType);
->>>>>>> 45c6c119
 
     if (!(returnType instanceof MetaParameterizedType)) {
       throw new GenerationException("The method 'getAssociatedType()' in the event [" + eventType.getName()
           + "] does not return Type<? extends EventHandler>..");
     }
 
-<<<<<<< HEAD
-    logger.fine("parameterizedType: " + parameterizedType.getClass() + " -- " + parameterizedType);
-=======
     MetaParameterizedType parameterizedType = (MetaParameterizedType) returnType;
     logger.debug("parameterizedType: " + parameterizedType.getClass() + " -- " + parameterizedType);
->>>>>>> 45c6c119
 
     MetaType[] argTypes = parameterizedType.getTypeParameters();
     if ((argTypes.length != 1) && argTypes[0] instanceof MetaClass
